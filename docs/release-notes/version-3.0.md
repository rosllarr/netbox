# NetBox v3.0

## v3.0.1 (FUTURE)

### Bug Fixes

* [#7041](https://github.com/netbox-community/netbox/issues/7041) - Properly format JSON config object returned from a NAPALM device
* [#7070](https://github.com/netbox-community/netbox/issues/7070) - Fix exception when filtering by prefix max length in UI
* [#7071](https://github.com/netbox-community/netbox/issues/7071) - Fix exception when removing a primary IP from a device/VM
* [#7072](https://github.com/netbox-community/netbox/issues/7072) - Fix table configuration under prefix child object views
* [#7075](https://github.com/netbox-community/netbox/issues/7075) - Fix UI bug when a custom field has a space in the name
* [#7080](https://github.com/netbox-community/netbox/issues/7080) - Fix missing image previews
* [#7081](https://github.com/netbox-community/netbox/issues/7081) - Fix UI bug that did not properly request and handle paginated data
* [#7082](https://github.com/netbox-community/netbox/issues/7082) - Avoid exception when referencing invalid content type in table
* [#7083](https://github.com/netbox-community/netbox/issues/7083) - Correct labeling for VM memory attribute
* [#7084](https://github.com/netbox-community/netbox/issues/7084) - Fix KeyError exception when editing access VLAN on an interface
* [#7089](https://github.com/netbox-community/netbox/issues/7089) - Fix ContentTypeFilterSet not filtering on q filter
* [#7090](https://github.com/netbox-community/netbox/issues/7090) - Fix Cable Bulk Edit Form - allow decimal input on Length field
* [#7091](https://github.com/netbox-community/netbox/issues/7091) - Ensure API requests from the UI are aware of `BASE_PATH`
* [#7092](https://github.com/netbox-community/netbox/issues/7092) - Fix missing bulk edit buttons on Prefix IP Addresses table
* [#7093](https://github.com/netbox-community/netbox/issues/7093) - Multi-select custom field filters should employ exact match
* [#7096](https://github.com/netbox-community/netbox/issues/7096) - Home links should honor `BASE_PATH` configuration
* [#7101](https://github.com/netbox-community/netbox/issues/7101) - Enforce `MAX_PAGE_SIZE` for table and REST API pagination
* [#7106](https://github.com/netbox-community/netbox/issues/7106) - Fix incorrect "Map It" button URL on a site's Physical Address field
* [#7107](https://github.com/netbox-community/netbox/issues/7107) - Fix missing search button and search results in IP Address assignment "Assign IP" tab
<<<<<<< HEAD
* [#7113](https://github.com/netbox-community/netbox/issues/7113) - Fix IPRange bulk options within Prefix view
=======
* [#7109](https://github.com/netbox-community/netbox/issues/7109) - Ensure human readability of exceptions raised during REST API requests
>>>>>>> d2fe59ae

---

## v3.0.0 (2021-08-30)

!!! warning "Existing Deployments Must Upgrade from v2.11"
    Upgrading an existing NetBox deployment to version 3.0 **must** be done from version 2.11.0 or later. If attempting to upgrade a deployment of NetBox v2.10 or earlier, first upgrade to a NetBox v2.11 release, and then upgrade from v2.11 to v3.0. This will avoid any problems with the database migration optimizations implemented in version 3.0. (This is not necessary for _new_ installations.)

### Breaking Changes

* Python 3.6 is no longer supported. NetBox v3.0 supports Python 3.7, 3.8, and 3.9.
* The secrets functionality present in prior releases of NetBox has been removed. The NetBox maintainers strongly recommend the adoption of [Hashicorp Vault](https://github.com/hashicorp/vault) in place of this feature. Development of a NetBox plugin to replace the legacy secrets functionality is also underway.
* The default CSV export format for all objects now includes all available data from the object list. Additionally, the CSV headers now use human-friendly titles rather than raw field names. If backward compatibility with the old format is desired, export templates can be written to reproduce it.
* The `invalidate` management command (which clears cached database queries) is no longer needed and has been removed (see [#6639](https://github.com/netbox-community/netbox/issues/6639)).
* Support for queryset caching configuration (`caching_config`) has been removed from the plugins API (see [#6639](https://github.com/netbox-community/netbox/issues/6639)).
* The `cacheops_*` metrics have been removed from the Prometheus exporter (see [#6639](https://github.com/netbox-community/netbox/issues/6639)).
* The `display_field` keyword argument has been removed from custom script ObjectVar and MultiObjectVar fields. These widgets will use the `display` value provided by the REST API.
* The deprecated `display_name` field has been removed from all REST API serializers. (API clients should reference the `display` field instead.)
* The redundant REST API endpoints for console, power, and interface connections have been removed. The same data can be retrieved by querying the respective model endpoints with the `?connected=True` filter applied.

### New Features

#### Updated User Interface ([#5893](https://github.com/netbox-community/netbox/issues/5893))

The NetBox user interface has been completely overhauled with a fresh new look! Beyond the cosmetic improvements, this initiative has allowed us to modernize the entire front end, upgrading from Bootstrap 3 to Bootstrap 5, and eliminating dependencies on outdated libraries such as jQuery and jQuery-UI. The new user interface also features a dark mode option.

![NetBox v3.0 user interface](../media/release-notes/netbox30_ui.png)

A huge thank you to NetBox maintainer [Matt Love](https://github.com/thatmattlove) for his tremendous work on this!

#### GraphQL API ([#2007](https://github.com/netbox-community/netbox/issues/2007))

A new [GraphQL API](https://graphql.org/) has been added to complement NetBox's REST API. GraphQL allows the client to specify which fields of the available data to return in each request. NetBox's implementation, which employs [Graphene](https://graphene-python.org/), also includes a user-friendly query interface known as GraphiQL.

Here's an example GraphQL request:

```
{
  circuit_list {
    cid
    provider {
      name
    }
    termination_a {
      id
    }
    termination_z {
      id
    }
  }
}
```

And the response:

```
{
  "data": {
    "circuit_list": [
      {
        "cid": "1002840283",
        "provider": {
          "name": "CenturyLink"
        },
        "termination_a": null,
        "termination_z": {
          "id": "23"
        }
      },
...
```

All GraphQL requests are made at the `/graphql` URL (which also serves the GraphiQL UI). The API is currently read-only, however users who wish to disable it until needed can do so by setting the `GRAPHQL_ENABLED` configuration parameter to False. For more detail on NetBox's GraphQL implementation, see [the GraphQL API documentation](../graphql-api/overview.md).

#### IP Ranges ([#834](https://github.com/netbox-community/netbox/issues/834))

NetBox now supports modeling arbitrary IP ranges, which are defined by specifying a starting and ending IP address (e.g. to denote DHCP pools). Similar to prefixes, each IP range may optionally be assigned to a VRF and/or tenant, and can be assigned a functional role. An IP range must be assigned a status of active, reserved, or deprecated. The REST API implementation for this model also includes an "available IPs" endpoint which functions similarly to the endpoint for prefixes.

More information about IP ranges is available [in the documentation](../models/ipam/iprange.md).

#### Custom Model Validation ([#5963](https://github.com/netbox-community/netbox/issues/5963))

This release introduces the [`CUSTOM_VALIDATORS`](../configuration/optional-settings.md#custom_validators) configuration parameter, which allows administrators to map NetBox models to custom validator classes to enforce custom validation logic. For example, the following configuration requires every site to have a name of at least ten characters and a description:

```python
from extras.validators import CustomValidator

CUSTOM_VALIDATORS = {
    'dcim.site': (
        CustomValidator({
            'name': {
                'min_length': 10,
            },
            'description': {
                'required': True,
            }
        }),
    )
}
```

CustomValidator can also be subclassed to enforce more complex logic by overriding its `validate()` method. See the [custom validation](../customization/custom-validation.md) documentation for more details.

#### SVG Cable Traces ([#6000](https://github.com/netbox-community/netbox/issues/6000))

Cable trace diagrams are now rendered as atomic SVG images, similar to rack elevations. These images are embedded in the UI and can be easily downloaded for use outside NetBox. SVG images can also be generated directly through the REST API, by specifying SVG as the render format for the `trace` endpoint on a cable termination:

```no-highlight
GET /api/dcim/interfaces/<ID>>/trace/?render=svg
```

The width of the rendered image in pixels may optionally be specified by appending the `&width=<width>` parameter to the request. The default width is 400px.

#### New Views for Models Previously Under the Admin UI ([#6466](https://github.com/netbox-community/netbox/issues/6466))

New UI views have been introduced to manage the following models:

* Custom fields
* Custom links
* Export templates
* Webhooks

These models were previously managed under the admin section of the UI. Moving them to dedicated views ensures a more consistent and convenient user experience.

#### REST API Token Provisioning ([#5264](https://github.com/netbox-community/netbox/issues/5264))

The new REST API endpoint `/api/users/tokens/` has been added, which includes a child endpoint for provisioning new REST API tokens using a username and password. This allows a user to gain REST API access without needing to first create a token via the web UI.

```
$ curl -X POST \
-H "Content-Type: application/json" \
-H "Accept: application/json; indent=4" \
https://netbox/api/users/tokens/provision/ \
--data '{
    "username": "hankhill",
    "password: "I<3C3H8",
}'
```

If the supplied credentials are valid, NetBox will create and return a new token for the user.

#### New Housekeeping Command ([#6590](https://github.com/netbox-community/netbox/issues/6590))

A new management command has been added: `manage.py housekeeping`. This command is intended to be run nightly via a system cron job. It performs the following tasks:

* Clear expired authentication sessions from the database
* Delete change log records which have surpassed the configured retention period (if configured)
* Check for new NetBox releases (if enabled)

A convenience script for calling this command via an automated scheduler has been included at `/contrib/netbox-housekeeping.sh`. Please see the [housekeeping documentation](../administration/housekeeping.md) for further details.

#### Custom Queue Support for Plugins ([#6651](https://github.com/netbox-community/netbox/issues/6651))

NetBox uses Redis and Django-RQ for background task queuing. Whereas previous releases employed only a single default queue, NetBox now provides a high-, medium- (default), and low-priority queue for use by plugins. (These will also likely be used internally as new functionality is added in future releases.)

Plugins can also now create their own custom queues by defining a `queues` list within their PluginConfig class:

```python
class MyPluginConfig(PluginConfig):
    name = 'myplugin'
    ...
    queues = [
        'queue1',
        'queue2',
        'queue-whatever-the-name'
    ]
```

Note that NetBox's `rqworker` process will _not_ service custom queues by default, since it has no way to infer the priority of each queue. Plugin authors should be diligent in including instructions for proper worker configuration in their plugin's documentation.

### Enhancements

* [#2434](https://github.com/netbox-community/netbox/issues/2434) - Add option to assign IP address upon creating a new interface
* [#3665](https://github.com/netbox-community/netbox/issues/3665) - Enable rendering export templates via REST API
* [#3682](https://github.com/netbox-community/netbox/issues/3682) - Add `color` field to front and rear ports
* [#4609](https://github.com/netbox-community/netbox/issues/4609) - Allow marking prefixes as fully utilized
* [#5203](https://github.com/netbox-community/netbox/issues/5203) - Remember user preference when toggling display of device images in rack elevations
* [#5806](https://github.com/netbox-community/netbox/issues/5806) - Add kilometer and mile as choices for cable length unit
* [#6154](https://github.com/netbox-community/netbox/issues/6154) - Allow decimal values for cable lengths
* [#6328](https://github.com/netbox-community/netbox/issues/6328) - Build and serve documentation locally

### Bug Fixes (from v3.2-beta2)

* [#6977](https://github.com/netbox-community/netbox/issues/6977) - Truncate global search dropdown on small screens
* [#6979](https://github.com/netbox-community/netbox/issues/6979) - Hide "create & add another" button for circuit terminations
* [#6982](https://github.com/netbox-community/netbox/issues/6982) - Fix styling of empty dropdown list under dark mode
* [#6996](https://github.com/netbox-community/netbox/issues/6996) - Global search bar should be full width on mobile
* [#7001](https://github.com/netbox-community/netbox/issues/7001) - Fix page focus on load
* [#7034](https://github.com/netbox-community/netbox/issues/7034) - Fix toggling of VLAN group scope selector fields
* [#7045](https://github.com/netbox-community/netbox/issues/7045) - Fix navigation menu rendering under Chrome

### Other Changes

* [#5223](https://github.com/netbox-community/netbox/issues/5223) - Remove the console/power/interface connections REST API endpoints
* [#5278](https://github.com/netbox-community/netbox/issues/5278) - Remove the secrets functionality from NetBox core
* [#5532](https://github.com/netbox-community/netbox/issues/5532) - Drop support for Python 3.6
* [#5994](https://github.com/netbox-community/netbox/issues/5994) - Drop support for `display_field` argument on ObjectVar
* [#6068](https://github.com/netbox-community/netbox/issues/6068) - Drop support for legacy static CSV export
* [#6338](https://github.com/netbox-community/netbox/issues/6338) - Decimal fields are no longer coerced to strings in REST API
* [#6471](https://github.com/netbox-community/netbox/issues/6471) - Optimize database migrations
* [#6639](https://github.com/netbox-community/netbox/issues/6639) - Drop support for queryset caching (django-cacheops)
* [#6713](https://github.com/netbox-community/netbox/issues/6713) - Checking for new releases is now done as part of the housekeeping routine
* [#6767](https://github.com/netbox-community/netbox/issues/6767) - Add support for Python 3.9

### Configuration Changes

* The `CACHE_TIMEOUT` configuration parameter has been removed.
* The `RELEASE_CHECK_TIMEOUT` configuration parameter has been removed.

### REST API Changes

* Removed all endpoints related to the secrets functionality:
    * `/api/secrets/generate-rsa-key-pair/`
    * `/api/secrets/get-session-key/`
    * `/api/secrets/secrets/`
    * `/api/secrets/secret-roles/`
* Removed the following "connections" endpoints:
    * `/api/dcim/console-connections/`
    * `/api/dcim/power-connections/`
    * `/api/dcim/interface-connections/`
* Added the `/api/ipam/ip-ranges/` endpoint
* Added the `/api/users/tokens/` endpoint
    * The `provision/` child endpoint can be used to provision new REST API tokens by supplying a valid username and password
* dcim.Cable
    * `length` is now a decimal value
* dcim.Device
    * Removed the `display_name` attribute (use `display` instead)
* dcim.DeviceType
    * Removed the `display_name` attribute (use `display` instead)
* dcim.FrontPort
    * Added `color` field
* dcim.FrontPortTemplate
    * Added `color` field
* dcim.Rack
    * Removed the `display_name` attribute (use `display` instead)
* dcim.RearPort
    * Added `color` field
* dcim.RearPortTemplate
    * Added `color` field
* dcim.Site
    * `latitude` and `longitude` are now decimal fields rather than strings
* extras.ContentType
    * Removed the `display_name` attribute (use `display` instead)
* ipam.Prefix
    * Added the `mark_utilized` boolean field
* ipam.VLAN
    * Removed the `display_name` attribute (use `display` instead)
* ipam.VRF
    * Removed the `display_name` attribute (use `display` instead)
* virtualization.VirtualMachine
    * `vcpus` is now a decimal field rather than a string<|MERGE_RESOLUTION|>--- conflicted
+++ resolved
@@ -23,11 +23,8 @@
 * [#7101](https://github.com/netbox-community/netbox/issues/7101) - Enforce `MAX_PAGE_SIZE` for table and REST API pagination
 * [#7106](https://github.com/netbox-community/netbox/issues/7106) - Fix incorrect "Map It" button URL on a site's Physical Address field
 * [#7107](https://github.com/netbox-community/netbox/issues/7107) - Fix missing search button and search results in IP Address assignment "Assign IP" tab
-<<<<<<< HEAD
+* [#7109](https://github.com/netbox-community/netbox/issues/7109) - Ensure human readability of exceptions raised during REST API requests
 * [#7113](https://github.com/netbox-community/netbox/issues/7113) - Fix IPRange bulk options within Prefix view
-=======
-* [#7109](https://github.com/netbox-community/netbox/issues/7109) - Ensure human readability of exceptions raised during REST API requests
->>>>>>> d2fe59ae
 
 ---
 
