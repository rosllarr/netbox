--- conflicted
+++ resolved
@@ -2,15 +2,12 @@
 
 ## Enhancements
 
-<<<<<<< HEAD
 * [#2921](https://github.com/netbox-community/netbox/issues/2921) - Replace tags filter with Select2 widget
-=======
 * [#3525](https://github.com/netbox-community/netbox/issues/3525) - Enable IP address filtering with multiple address terms
 
 ## Bug Fixes
 
 * [#3914](https://github.com/netbox-community/netbox/issues/3914) - Fix interface filter field when unauthenticated
->>>>>>> 823e1280
 
 ---
 
