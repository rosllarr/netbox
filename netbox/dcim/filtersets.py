import django_filters
from django.contrib.auth import get_user_model
from django.utils.translation import gettext as _

from extras.filtersets import LocalConfigContextFilterSet
from extras.models import ConfigTemplate
from ipam.filtersets import PrimaryIPFilterSet
from ipam.models import ASN, IPAddress, VRF
from netbox.filtersets import (
    BaseFilterSet, ChangeLoggedModelFilterSet, OrganizationalModelFilterSet, NetBoxModelFilterSet,
)
from tenancy.filtersets import TenancyFilterSet, ContactModelFilterSet
from tenancy.models import *
from utilities.choices import ColorChoices
from utilities.filters import (
    ContentTypeFilter, MultiValueCharFilter, MultiValueMACAddressFilter, MultiValueNumberFilter, MultiValueWWNFilter,
    TreeNodeMultipleChoiceFilter,
)
from virtualization.models import Cluster
from vpn.models import L2VPN
from wireless.choices import WirelessRoleChoices, WirelessChannelChoices
from .choices import *
from .constants import *
from .models import *

__all__ = (
    'CableFilterSet',
    'CabledObjectFilterSet',
    'CableTerminationFilterSet',
    'CommonInterfaceFilterSet',
    'ConsoleConnectionFilterSet',
    'ConsolePortFilterSet',
    'ConsolePortTemplateFilterSet',
    'ConsoleServerPortFilterSet',
    'ConsoleServerPortTemplateFilterSet',
    'DeviceBayFilterSet',
    'DeviceBayTemplateFilterSet',
    'DeviceFilterSet',
    'DeviceRoleFilterSet',
    'DeviceTypeFilterSet',
    'FrontPortFilterSet',
    'FrontPortTemplateFilterSet',
    'InterfaceConnectionFilterSet',
    'InterfaceFilterSet',
    'InterfaceTemplateFilterSet',
    'InventoryItemFilterSet',
    'InventoryItemRoleFilterSet',
    'InventoryItemTemplateFilterSet',
    'LocationFilterSet',
    'ManufacturerFilterSet',
    'ModuleBayFilterSet',
    'ModuleBayTemplateFilterSet',
    'ModuleFilterSet',
    'ModuleTypeFilterSet',
    'PathEndpointFilterSet',
    'PlatformFilterSet',
    'PowerConnectionFilterSet',
    'PowerFeedFilterSet',
    'PowerOutletFilterSet',
    'PowerOutletTemplateFilterSet',
    'PowerPanelFilterSet',
    'PowerPortFilterSet',
    'PowerPortTemplateFilterSet',
    'RackFilterSet',
    'RackReservationFilterSet',
    'RackRoleFilterSet',
    'RearPortFilterSet',
    'RearPortTemplateFilterSet',
    'RegionFilterSet',
    'SiteFilterSet',
    'SiteGroupFilterSet',
    'VirtualChassisFilterSet',
    'VirtualDeviceContextFilterSet',
)


class RegionFilterSet(OrganizationalModelFilterSet, ContactModelFilterSet):
    parent_id = django_filters.ModelMultipleChoiceFilter(
        queryset=Region.objects.all(),
        label=_('Parent region (ID)'),
    )
    parent = django_filters.ModelMultipleChoiceFilter(
        field_name='parent__slug',
        queryset=Region.objects.all(),
        to_field_name='slug',
        label=_('Parent region (slug)'),
    )

    class Meta:
        model = Region
        fields = ['id', 'name', 'slug', 'description']


class SiteGroupFilterSet(OrganizationalModelFilterSet, ContactModelFilterSet):
    parent_id = django_filters.ModelMultipleChoiceFilter(
        queryset=SiteGroup.objects.all(),
        label=_('Parent site group (ID)'),
    )
    parent = django_filters.ModelMultipleChoiceFilter(
        field_name='parent__slug',
        queryset=SiteGroup.objects.all(),
        to_field_name='slug',
        label=_('Parent site group (slug)'),
    )

    class Meta:
        model = SiteGroup
        fields = ['id', 'name', 'slug', 'description']


class SiteFilterSet(NetBoxModelFilterSet, TenancyFilterSet, ContactModelFilterSet):
    status = django_filters.MultipleChoiceFilter(
        choices=SiteStatusChoices,
        null_value=None
    )
    region_id = TreeNodeMultipleChoiceFilter(
        queryset=Region.objects.all(),
        field_name='region',
        lookup_expr='in',
        label=_('Region (ID)'),
    )
    region = TreeNodeMultipleChoiceFilter(
        queryset=Region.objects.all(),
        lookup_expr='in',
        to_field_name='slug',
        label=_('Region (slug)'),
    )
    group_id = TreeNodeMultipleChoiceFilter(
        queryset=SiteGroup.objects.all(),
        field_name='group',
        lookup_expr='in',
        label=_('Group (ID)'),
    )
    group = TreeNodeMultipleChoiceFilter(
        queryset=SiteGroup.objects.all(),
        lookup_expr='in',
        to_field_name='slug',
        label=_('Group (slug)'),
    )
    asn = django_filters.ModelMultipleChoiceFilter(
        field_name='asns__asn',
        queryset=ASN.objects.all(),
        to_field_name='asn',
        label=_('AS (ID)'),
    )
    asn_id = django_filters.ModelMultipleChoiceFilter(
        field_name='asns',
        queryset=ASN.objects.all(),
        label=_('AS (ID)'),
    )

    class Meta:
        model = Site
        fields = (
            'id', 'name', 'slug', 'facility', 'latitude', 'longitude', 'description'
        )

    def search(self, queryset, name, value):
        if not value.strip():
            return queryset
        qs_filter = (
            Q(name__icontains=value) |
            Q(facility__icontains=value) |
            Q(description__icontains=value) |
            Q(physical_address__icontains=value) |
            Q(shipping_address__icontains=value) |
            Q(comments__icontains=value)
        )
        try:
            qs_filter |= Q(asns__asn=int(value.strip()))
        except ValueError:
            pass
        return queryset.filter(qs_filter).distinct()


class LocationFilterSet(TenancyFilterSet, ContactModelFilterSet, OrganizationalModelFilterSet):
    region_id = TreeNodeMultipleChoiceFilter(
        queryset=Region.objects.all(),
        field_name='site__region',
        lookup_expr='in',
        label=_('Region (ID)'),
    )
    region = TreeNodeMultipleChoiceFilter(
        queryset=Region.objects.all(),
        field_name='site__region',
        lookup_expr='in',
        to_field_name='slug',
        label=_('Region (slug)'),
    )
    site_group_id = TreeNodeMultipleChoiceFilter(
        queryset=SiteGroup.objects.all(),
        field_name='site__group',
        lookup_expr='in',
        label=_('Site group (ID)'),
    )
    site_group = TreeNodeMultipleChoiceFilter(
        queryset=SiteGroup.objects.all(),
        field_name='site__group',
        lookup_expr='in',
        to_field_name='slug',
        label=_('Site group (slug)'),
    )
    site_id = django_filters.ModelMultipleChoiceFilter(
        queryset=Site.objects.all(),
        label=_('Site (ID)'),
    )
    site = django_filters.ModelMultipleChoiceFilter(
        field_name='site__slug',
        queryset=Site.objects.all(),
        to_field_name='slug',
        label=_('Site (slug)'),
    )
    parent_id = TreeNodeMultipleChoiceFilter(
        queryset=Location.objects.all(),
        field_name='parent',
        lookup_expr='in',
        label=_('Location (ID)'),
    )
    parent = TreeNodeMultipleChoiceFilter(
        queryset=Location.objects.all(),
        field_name='parent',
        lookup_expr='in',
        to_field_name='slug',
        label=_('Location (slug)'),
    )
    status = django_filters.MultipleChoiceFilter(
        choices=LocationStatusChoices,
        null_value=None
    )

    class Meta:
        model = Location
        fields = ['id', 'name', 'slug', 'status', 'description']

    def search(self, queryset, name, value):
        if not value.strip():
            return queryset
        return queryset.filter(
            Q(name__icontains=value) |
            Q(description__icontains=value)
        )


class RackRoleFilterSet(OrganizationalModelFilterSet):

    class Meta:
        model = RackRole
        fields = ['id', 'name', 'slug', 'color', 'description']


class RackFilterSet(NetBoxModelFilterSet, TenancyFilterSet, ContactModelFilterSet):
    region_id = TreeNodeMultipleChoiceFilter(
        queryset=Region.objects.all(),
        field_name='site__region',
        lookup_expr='in',
        label=_('Region (ID)'),
    )
    region = TreeNodeMultipleChoiceFilter(
        queryset=Region.objects.all(),
        field_name='site__region',
        lookup_expr='in',
        to_field_name='slug',
        label=_('Region (slug)'),
    )
    site_group_id = TreeNodeMultipleChoiceFilter(
        queryset=SiteGroup.objects.all(),
        field_name='site__group',
        lookup_expr='in',
        label=_('Site group (ID)'),
    )
    site_group = TreeNodeMultipleChoiceFilter(
        queryset=SiteGroup.objects.all(),
        field_name='site__group',
        lookup_expr='in',
        to_field_name='slug',
        label=_('Site group (slug)'),
    )
    site_id = django_filters.ModelMultipleChoiceFilter(
        queryset=Site.objects.all(),
        label=_('Site (ID)'),
    )
    site = django_filters.ModelMultipleChoiceFilter(
        field_name='site__slug',
        queryset=Site.objects.all(),
        to_field_name='slug',
        label=_('Site (slug)'),
    )
    location_id = TreeNodeMultipleChoiceFilter(
        queryset=Location.objects.all(),
        field_name='location',
        lookup_expr='in',
        label=_('Location (ID)'),
    )
    location = TreeNodeMultipleChoiceFilter(
        queryset=Location.objects.all(),
        field_name='location',
        lookup_expr='in',
        to_field_name='slug',
        label=_('Location (slug)'),
    )
    status = django_filters.MultipleChoiceFilter(
        choices=RackStatusChoices,
        null_value=None
    )
    type = django_filters.MultipleChoiceFilter(
        choices=RackTypeChoices
    )
    width = django_filters.MultipleChoiceFilter(
        choices=RackWidthChoices
    )
    role_id = django_filters.ModelMultipleChoiceFilter(
        queryset=RackRole.objects.all(),
        label=_('Role (ID)'),
    )
    role = django_filters.ModelMultipleChoiceFilter(
        field_name='role__slug',
        queryset=RackRole.objects.all(),
        to_field_name='slug',
        label=_('Role (slug)'),
    )
    serial = MultiValueCharFilter(
        lookup_expr='iexact'
    )

    class Meta:
        model = Rack
        fields = [
            'id', 'name', 'facility_id', 'asset_tag', 'u_height', 'starting_unit', 'desc_units', 'outer_width',
            'outer_depth', 'outer_unit', 'mounting_depth', 'weight', 'max_weight', 'weight_unit', 'description',
        ]

    def search(self, queryset, name, value):
        if not value.strip():
            return queryset
        return queryset.filter(
            Q(name__icontains=value) |
            Q(facility_id__icontains=value) |
            Q(serial__icontains=value.strip()) |
            Q(asset_tag__icontains=value.strip()) |
            Q(description__icontains=value) |
            Q(comments__icontains=value)
        )


class RackReservationFilterSet(NetBoxModelFilterSet, TenancyFilterSet):
    rack_id = django_filters.ModelMultipleChoiceFilter(
        queryset=Rack.objects.all(),
        label=_('Rack (ID)'),
    )
    site_id = django_filters.ModelMultipleChoiceFilter(
        field_name='rack__site',
        queryset=Site.objects.all(),
        label=_('Site (ID)'),
    )
    site = django_filters.ModelMultipleChoiceFilter(
        field_name='rack__site__slug',
        queryset=Site.objects.all(),
        to_field_name='slug',
        label=_('Site (slug)'),
    )
    region_id = TreeNodeMultipleChoiceFilter(
        queryset=Region.objects.all(),
        field_name='rack__site__region',
        lookup_expr='in',
        label=_('Region (ID)'),
    )
    region = TreeNodeMultipleChoiceFilter(
        queryset=Region.objects.all(),
        field_name='rack__site__region',
        lookup_expr='in',
        to_field_name='slug',
        label=_('Region (slug)'),
    )
    site_group_id = TreeNodeMultipleChoiceFilter(
        queryset=SiteGroup.objects.all(),
        field_name='rack__site__group',
        lookup_expr='in',
        label=_('Site group (ID)'),
    )
    site_group = TreeNodeMultipleChoiceFilter(
        queryset=SiteGroup.objects.all(),
        field_name='rack__site__group',
        lookup_expr='in',
        to_field_name='slug',
        label=_('Site group (slug)'),
    )
    location_id = TreeNodeMultipleChoiceFilter(
        queryset=Location.objects.all(),
        field_name='rack__location',
        lookup_expr='in',
        label=_('Location (ID)'),
    )
    location = TreeNodeMultipleChoiceFilter(
        queryset=Location.objects.all(),
        field_name='rack__location',
        lookup_expr='in',
        to_field_name='slug',
        label=_('Location (slug)'),
    )
    user_id = django_filters.ModelMultipleChoiceFilter(
        queryset=get_user_model().objects.all(),
        label=_('User (ID)'),
    )
    user = django_filters.ModelMultipleChoiceFilter(
        field_name='user__username',
        queryset=get_user_model().objects.all(),
        to_field_name='username',
        label=_('User (name)'),
    )

    class Meta:
        model = RackReservation
        fields = ['id', 'created', 'description']

    def search(self, queryset, name, value):
        if not value.strip():
            return queryset
        return queryset.filter(
            Q(rack__name__icontains=value) |
            Q(rack__facility_id__icontains=value) |
            Q(user__username__icontains=value) |
            Q(description__icontains=value)
        )


class ManufacturerFilterSet(OrganizationalModelFilterSet, ContactModelFilterSet):

    class Meta:
        model = Manufacturer
        fields = ['id', 'name', 'slug', 'description']


class DeviceTypeFilterSet(NetBoxModelFilterSet):
    manufacturer_id = django_filters.ModelMultipleChoiceFilter(
        queryset=Manufacturer.objects.all(),
        label=_('Manufacturer (ID)'),
    )
    manufacturer = django_filters.ModelMultipleChoiceFilter(
        field_name='manufacturer__slug',
        queryset=Manufacturer.objects.all(),
        to_field_name='slug',
        label=_('Manufacturer (slug)'),
    )
    default_platform_id = django_filters.ModelMultipleChoiceFilter(
        queryset=Platform.objects.all(),
        label=_('Default platform (ID)'),
    )
    default_platform = django_filters.ModelMultipleChoiceFilter(
        field_name='default_platform__slug',
        queryset=Platform.objects.all(),
        to_field_name='slug',
        label=_('Default platform (slug)'),
    )
    has_front_image = django_filters.BooleanFilter(
        label=_('Has a front image'),
        method='_has_front_image'
    )
    has_rear_image = django_filters.BooleanFilter(
        label=_('Has a rear image'),
        method='_has_rear_image'
    )
    console_ports = django_filters.BooleanFilter(
        method='_console_ports',
        label=_('Has console ports'),
    )
    console_server_ports = django_filters.BooleanFilter(
        method='_console_server_ports',
        label=_('Has console server ports'),
    )
    power_ports = django_filters.BooleanFilter(
        method='_power_ports',
        label=_('Has power ports'),
    )
    power_outlets = django_filters.BooleanFilter(
        method='_power_outlets',
        label=_('Has power outlets'),
    )
    interfaces = django_filters.BooleanFilter(
        method='_interfaces',
        label=_('Has interfaces'),
    )
    pass_through_ports = django_filters.BooleanFilter(
        method='_pass_through_ports',
        label=_('Has pass-through ports'),
    )
    module_bays = django_filters.BooleanFilter(
        method='_module_bays',
        label=_('Has module bays'),
    )
    device_bays = django_filters.BooleanFilter(
        method='_device_bays',
        label=_('Has device bays'),
    )
    inventory_items = django_filters.BooleanFilter(
        method='_inventory_items',
        label=_('Has inventory items'),
    )

    class Meta:
        model = DeviceType
        fields = [
<<<<<<< HEAD
            'id', 'model', 'slug', 'part_number', 'u_height', 'exclude_from_utilization', 'is_full_depth', 'subdevice_role',
            'airflow', 'weight', 'weight_unit',
=======
            'id', 'model', 'slug', 'part_number', 'u_height', 'is_full_depth', 'subdevice_role', 'airflow', 'weight',
            'weight_unit', 'description',
>>>>>>> 0c067255
        ]

    def search(self, queryset, name, value):
        if not value.strip():
            return queryset
        return queryset.filter(
            Q(manufacturer__name__icontains=value) |
            Q(model__icontains=value) |
            Q(part_number__icontains=value) |
            Q(description__icontains=value) |
            Q(comments__icontains=value)
        )

    def _has_front_image(self, queryset, name, value):
        if value:
            return queryset.exclude(front_image='')
        else:
            return queryset.filter(front_image='')

    def _has_rear_image(self, queryset, name, value):
        if value:
            return queryset.exclude(rear_image='')
        else:
            return queryset.filter(rear_image='')

    def _console_ports(self, queryset, name, value):
        return queryset.exclude(consoleporttemplates__isnull=value)

    def _console_server_ports(self, queryset, name, value):
        return queryset.exclude(consoleserverporttemplates__isnull=value)

    def _power_ports(self, queryset, name, value):
        return queryset.exclude(powerporttemplates__isnull=value)

    def _power_outlets(self, queryset, name, value):
        return queryset.exclude(poweroutlettemplates__isnull=value)

    def _interfaces(self, queryset, name, value):
        return queryset.exclude(interfacetemplates__isnull=value)

    def _pass_through_ports(self, queryset, name, value):
        return queryset.exclude(
            frontporttemplates__isnull=value,
            rearporttemplates__isnull=value
        )

    def _module_bays(self, queryset, name, value):
        return queryset.exclude(modulebaytemplates__isnull=value)

    def _device_bays(self, queryset, name, value):
        return queryset.exclude(devicebaytemplates__isnull=value)

    def _inventory_items(self, queryset, name, value):
        return queryset.exclude(inventoryitemtemplates__isnull=value)


class ModuleTypeFilterSet(NetBoxModelFilterSet):
    manufacturer_id = django_filters.ModelMultipleChoiceFilter(
        queryset=Manufacturer.objects.all(),
        label=_('Manufacturer (ID)'),
    )
    manufacturer = django_filters.ModelMultipleChoiceFilter(
        field_name='manufacturer__slug',
        queryset=Manufacturer.objects.all(),
        to_field_name='slug',
        label=_('Manufacturer (slug)'),
    )
    console_ports = django_filters.BooleanFilter(
        method='_console_ports',
        label=_('Has console ports'),
    )
    console_server_ports = django_filters.BooleanFilter(
        method='_console_server_ports',
        label=_('Has console server ports'),
    )
    power_ports = django_filters.BooleanFilter(
        method='_power_ports',
        label=_('Has power ports'),
    )
    power_outlets = django_filters.BooleanFilter(
        method='_power_outlets',
        label=_('Has power outlets'),
    )
    interfaces = django_filters.BooleanFilter(
        method='_interfaces',
        label=_('Has interfaces'),
    )
    pass_through_ports = django_filters.BooleanFilter(
        method='_pass_through_ports',
        label=_('Has pass-through ports'),
    )

    class Meta:
        model = ModuleType
        fields = ['id', 'model', 'part_number', 'weight', 'weight_unit', 'description']

    def search(self, queryset, name, value):
        if not value.strip():
            return queryset
        return queryset.filter(
            Q(manufacturer__name__icontains=value) |
            Q(model__icontains=value) |
            Q(part_number__icontains=value) |
            Q(description__icontains=value) |
            Q(comments__icontains=value)
        )

    def _console_ports(self, queryset, name, value):
        return queryset.exclude(consoleporttemplates__isnull=value)

    def _console_server_ports(self, queryset, name, value):
        return queryset.exclude(consoleserverporttemplates__isnull=value)

    def _power_ports(self, queryset, name, value):
        return queryset.exclude(powerporttemplates__isnull=value)

    def _power_outlets(self, queryset, name, value):
        return queryset.exclude(poweroutlettemplates__isnull=value)

    def _interfaces(self, queryset, name, value):
        return queryset.exclude(interfacetemplates__isnull=value)

    def _pass_through_ports(self, queryset, name, value):
        return queryset.exclude(
            frontporttemplates__isnull=value,
            rearporttemplates__isnull=value
        )


class DeviceTypeComponentFilterSet(django_filters.FilterSet):
    q = django_filters.CharFilter(
        method='search',
        label=_('Search'),
    )
    devicetype_id = django_filters.ModelMultipleChoiceFilter(
        queryset=DeviceType.objects.all(),
        field_name='device_type_id',
        label=_('Device type (ID)'),
    )

    def search(self, queryset, name, value):
        if not value.strip():
            return queryset
        return queryset.filter(
            Q(name__icontains=value) |
            Q(description__icontains=value)
        )


class ModularDeviceTypeComponentFilterSet(DeviceTypeComponentFilterSet):
    moduletype_id = django_filters.ModelMultipleChoiceFilter(
        queryset=ModuleType.objects.all(),
        field_name='module_type_id',
        label=_('Module type (ID)'),
    )


class ConsolePortTemplateFilterSet(ChangeLoggedModelFilterSet, ModularDeviceTypeComponentFilterSet):

    class Meta:
        model = ConsolePortTemplate
        fields = ['id', 'name', 'type', 'description']


class ConsoleServerPortTemplateFilterSet(ChangeLoggedModelFilterSet, ModularDeviceTypeComponentFilterSet):

    class Meta:
        model = ConsoleServerPortTemplate
        fields = ['id', 'name', 'type', 'description']


class PowerPortTemplateFilterSet(ChangeLoggedModelFilterSet, ModularDeviceTypeComponentFilterSet):

    class Meta:
        model = PowerPortTemplate
        fields = ['id', 'name', 'type', 'maximum_draw', 'allocated_draw', 'description']


class PowerOutletTemplateFilterSet(ChangeLoggedModelFilterSet, ModularDeviceTypeComponentFilterSet):
    feed_leg = django_filters.MultipleChoiceFilter(
        choices=PowerOutletFeedLegChoices,
        null_value=None
    )

    class Meta:
        model = PowerOutletTemplate
        fields = ['id', 'name', 'type', 'feed_leg', 'description']


class InterfaceTemplateFilterSet(ChangeLoggedModelFilterSet, ModularDeviceTypeComponentFilterSet):
    type = django_filters.MultipleChoiceFilter(
        choices=InterfaceTypeChoices,
        null_value=None
    )
    bridge_id = django_filters.ModelMultipleChoiceFilter(
        field_name='bridge',
        queryset=InterfaceTemplate.objects.all()
    )
    poe_mode = django_filters.MultipleChoiceFilter(
        choices=InterfacePoEModeChoices
    )
    poe_type = django_filters.MultipleChoiceFilter(
        choices=InterfacePoETypeChoices
    )
    rf_role = django_filters.MultipleChoiceFilter(
        choices=WirelessRoleChoices
    )

    class Meta:
        model = InterfaceTemplate
        fields = ['id', 'name', 'type', 'enabled', 'mgmt_only', 'description']


class FrontPortTemplateFilterSet(ChangeLoggedModelFilterSet, ModularDeviceTypeComponentFilterSet):
    type = django_filters.MultipleChoiceFilter(
        choices=PortTypeChoices,
        null_value=None
    )

    class Meta:
        model = FrontPortTemplate
        fields = ['id', 'name', 'type', 'color', 'description']


class RearPortTemplateFilterSet(ChangeLoggedModelFilterSet, ModularDeviceTypeComponentFilterSet):
    type = django_filters.MultipleChoiceFilter(
        choices=PortTypeChoices,
        null_value=None
    )

    class Meta:
        model = RearPortTemplate
        fields = ['id', 'name', 'type', 'color', 'positions', 'description']


class ModuleBayTemplateFilterSet(ChangeLoggedModelFilterSet, DeviceTypeComponentFilterSet):

    class Meta:
        model = ModuleBayTemplate
        fields = ['id', 'name', 'description']


class DeviceBayTemplateFilterSet(ChangeLoggedModelFilterSet, DeviceTypeComponentFilterSet):

    class Meta:
        model = DeviceBayTemplate
        fields = ['id', 'name', 'description']


class InventoryItemTemplateFilterSet(ChangeLoggedModelFilterSet, DeviceTypeComponentFilterSet):
    parent_id = django_filters.ModelMultipleChoiceFilter(
        queryset=InventoryItemTemplate.objects.all(),
        label=_('Parent inventory item (ID)'),
    )
    manufacturer_id = django_filters.ModelMultipleChoiceFilter(
        queryset=Manufacturer.objects.all(),
        label=_('Manufacturer (ID)'),
    )
    manufacturer = django_filters.ModelMultipleChoiceFilter(
        field_name='manufacturer__slug',
        queryset=Manufacturer.objects.all(),
        to_field_name='slug',
        label=_('Manufacturer (slug)'),
    )
    role_id = django_filters.ModelMultipleChoiceFilter(
        queryset=InventoryItemRole.objects.all(),
        label=_('Role (ID)'),
    )
    role = django_filters.ModelMultipleChoiceFilter(
        field_name='role__slug',
        queryset=InventoryItemRole.objects.all(),
        to_field_name='slug',
        label=_('Role (slug)'),
    )
    component_type = ContentTypeFilter()
    component_id = MultiValueNumberFilter()

    class Meta:
        model = InventoryItemTemplate
        fields = ['id', 'name', 'label', 'part_id', 'description']

    def search(self, queryset, name, value):
        if not value.strip():
            return queryset
        qs_filter = (
            Q(name__icontains=value) |
            Q(part_id__icontains=value) |
            Q(description__icontains=value)
        )
        return queryset.filter(qs_filter)


class DeviceRoleFilterSet(OrganizationalModelFilterSet):
    config_template_id = django_filters.ModelMultipleChoiceFilter(
        queryset=ConfigTemplate.objects.all(),
        label=_('Config template (ID)'),
    )

    class Meta:
        model = DeviceRole
        fields = ['id', 'name', 'slug', 'color', 'vm_role', 'description']


class PlatformFilterSet(OrganizationalModelFilterSet):
    manufacturer_id = django_filters.ModelMultipleChoiceFilter(
        field_name='manufacturer',
        queryset=Manufacturer.objects.all(),
        label=_('Manufacturer (ID)'),
    )
    manufacturer = django_filters.ModelMultipleChoiceFilter(
        field_name='manufacturer__slug',
        queryset=Manufacturer.objects.all(),
        to_field_name='slug',
        label=_('Manufacturer (slug)'),
    )
    config_template_id = django_filters.ModelMultipleChoiceFilter(
        queryset=ConfigTemplate.objects.all(),
        label=_('Config template (ID)'),
    )

    class Meta:
        model = Platform
        fields = ['id', 'name', 'slug', 'description']


class DeviceFilterSet(
    NetBoxModelFilterSet,
    TenancyFilterSet,
    ContactModelFilterSet,
    LocalConfigContextFilterSet,
    PrimaryIPFilterSet,
):
    manufacturer_id = django_filters.ModelMultipleChoiceFilter(
        field_name='device_type__manufacturer',
        queryset=Manufacturer.objects.all(),
        label=_('Manufacturer (ID)'),
    )
    manufacturer = django_filters.ModelMultipleChoiceFilter(
        field_name='device_type__manufacturer__slug',
        queryset=Manufacturer.objects.all(),
        to_field_name='slug',
        label=_('Manufacturer (slug)'),
    )
    device_type = django_filters.ModelMultipleChoiceFilter(
        field_name='device_type__slug',
        queryset=DeviceType.objects.all(),
        to_field_name='slug',
        label=_('Device type (slug)'),
    )
    device_type_id = django_filters.ModelMultipleChoiceFilter(
        queryset=DeviceType.objects.all(),
        label=_('Device type (ID)'),
    )
    role_id = django_filters.ModelMultipleChoiceFilter(
        field_name='role_id',
        queryset=DeviceRole.objects.all(),
        label=_('Role (ID)'),
    )
    role = django_filters.ModelMultipleChoiceFilter(
        field_name='role__slug',
        queryset=DeviceRole.objects.all(),
        to_field_name='slug',
        label=_('Role (slug)'),
    )
    parent_device_id = django_filters.ModelMultipleChoiceFilter(
        field_name='parent_bay__device',
        queryset=Device.objects.all(),
        label=_('Parent Device (ID)'),
    )
    platform_id = django_filters.ModelMultipleChoiceFilter(
        queryset=Platform.objects.all(),
        label=_('Platform (ID)'),
    )
    platform = django_filters.ModelMultipleChoiceFilter(
        field_name='platform__slug',
        queryset=Platform.objects.all(),
        to_field_name='slug',
        label=_('Platform (slug)'),
    )
    region_id = TreeNodeMultipleChoiceFilter(
        queryset=Region.objects.all(),
        field_name='site__region',
        lookup_expr='in',
        label=_('Region (ID)'),
    )
    region = TreeNodeMultipleChoiceFilter(
        queryset=Region.objects.all(),
        field_name='site__region',
        lookup_expr='in',
        to_field_name='slug',
        label=_('Region (slug)'),
    )
    site_group_id = TreeNodeMultipleChoiceFilter(
        queryset=SiteGroup.objects.all(),
        field_name='site__group',
        lookup_expr='in',
        label=_('Site group (ID)'),
    )
    site_group = TreeNodeMultipleChoiceFilter(
        queryset=SiteGroup.objects.all(),
        field_name='site__group',
        lookup_expr='in',
        to_field_name='slug',
        label=_('Site group (slug)'),
    )
    site_id = django_filters.ModelMultipleChoiceFilter(
        queryset=Site.objects.all(),
        label=_('Site (ID)'),
    )
    site = django_filters.ModelMultipleChoiceFilter(
        field_name='site__slug',
        queryset=Site.objects.all(),
        to_field_name='slug',
        label=_('Site name (slug)'),
    )
    location_id = TreeNodeMultipleChoiceFilter(
        queryset=Location.objects.all(),
        field_name='location',
        lookup_expr='in',
        label=_('Location (ID)'),
    )
    rack_id = django_filters.ModelMultipleChoiceFilter(
        field_name='rack',
        queryset=Rack.objects.all(),
        label=_('Rack (ID)'),
    )
    cluster_id = django_filters.ModelMultipleChoiceFilter(
        queryset=Cluster.objects.all(),
        label=_('VM cluster (ID)'),
    )
    model = django_filters.ModelMultipleChoiceFilter(
        field_name='device_type__slug',
        queryset=DeviceType.objects.all(),
        to_field_name='slug',
        label=_('Device model (slug)'),
    )
    name = MultiValueCharFilter(
        lookup_expr='iexact'
    )
    status = django_filters.MultipleChoiceFilter(
        choices=DeviceStatusChoices,
        null_value=None
    )
    is_full_depth = django_filters.BooleanFilter(
        field_name='device_type__is_full_depth',
        label=_('Is full depth'),
    )
    mac_address = MultiValueMACAddressFilter(
        field_name='interfaces__mac_address',
        label=_('MAC address'),
    )
    serial = MultiValueCharFilter(
        lookup_expr='iexact'
    )
    has_primary_ip = django_filters.BooleanFilter(
        method='_has_primary_ip',
        label=_('Has a primary IP'),
    )
    has_oob_ip = django_filters.BooleanFilter(
        method='_has_oob_ip',
        label=_('Has an out-of-band IP'),
    )
    virtual_chassis_id = django_filters.ModelMultipleChoiceFilter(
        field_name='virtual_chassis',
        queryset=VirtualChassis.objects.all(),
        label=_('Virtual chassis (ID)'),
    )
    virtual_chassis_member = django_filters.BooleanFilter(
        method='_virtual_chassis_member',
        label=_('Is a virtual chassis member')
    )
    config_template_id = django_filters.ModelMultipleChoiceFilter(
        queryset=ConfigTemplate.objects.all(),
        label=_('Config template (ID)'),
    )
    console_ports = django_filters.BooleanFilter(
        method='_console_ports',
        label=_('Has console ports'),
    )
    console_server_ports = django_filters.BooleanFilter(
        method='_console_server_ports',
        label=_('Has console server ports'),
    )
    power_ports = django_filters.BooleanFilter(
        method='_power_ports',
        label=_('Has power ports'),
    )
    power_outlets = django_filters.BooleanFilter(
        method='_power_outlets',
        label=_('Has power outlets'),
    )
    interfaces = django_filters.BooleanFilter(
        method='_interfaces',
        label=_('Has interfaces'),
    )
    pass_through_ports = django_filters.BooleanFilter(
        method='_pass_through_ports',
        label=_('Has pass-through ports'),
    )
    module_bays = django_filters.BooleanFilter(
        method='_module_bays',
        label=_('Has module bays'),
    )
    device_bays = django_filters.BooleanFilter(
        method='_device_bays',
        label=_('Has device bays'),
    )
    oob_ip_id = django_filters.ModelMultipleChoiceFilter(
        field_name='oob_ip',
        queryset=IPAddress.objects.all(),
        label=_('OOB IP (ID)'),
    )

    class Meta:
        model = Device
        fields = [
            'id', 'asset_tag', 'face', 'position', 'latitude', 'longitude', 'airflow', 'vc_position', 'vc_priority',
            'description',
        ]

    def search(self, queryset, name, value):
        if not value.strip():
            return queryset
        return queryset.filter(
            Q(name__icontains=value) |
            Q(serial__icontains=value.strip()) |
            Q(inventoryitems__serial__icontains=value.strip()) |
            Q(asset_tag__icontains=value.strip()) |
            Q(description__icontains=value.strip()) |
            Q(comments__icontains=value) |
            Q(primary_ip4__address__startswith=value) |
            Q(primary_ip6__address__startswith=value)
        ).distinct()

    def _has_primary_ip(self, queryset, name, value):
        params = Q(primary_ip4__isnull=False) | Q(primary_ip6__isnull=False)
        if value:
            return queryset.filter(params)
        return queryset.exclude(params)

    def _has_oob_ip(self, queryset, name, value):
        params = Q(oob_ip__isnull=False)
        if value:
            return queryset.filter(params)
        return queryset.exclude(params)

    def _virtual_chassis_member(self, queryset, name, value):
        return queryset.exclude(virtual_chassis__isnull=value)

    def _console_ports(self, queryset, name, value):
        return queryset.exclude(consoleports__isnull=value)

    def _console_server_ports(self, queryset, name, value):
        return queryset.exclude(consoleserverports__isnull=value)

    def _power_ports(self, queryset, name, value):
        return queryset.exclude(powerports__isnull=value)

    def _power_outlets(self, queryset, name, value):
        return queryset.exclude(poweroutlets__isnull=value)

    def _interfaces(self, queryset, name, value):
        return queryset.exclude(interfaces__isnull=value)

    def _pass_through_ports(self, queryset, name, value):
        return queryset.exclude(
            frontports__isnull=value,
            rearports__isnull=value
        )

    def _module_bays(self, queryset, name, value):
        return queryset.exclude(modulebays__isnull=value)

    def _device_bays(self, queryset, name, value):
        return queryset.exclude(devicebays__isnull=value)


class VirtualDeviceContextFilterSet(NetBoxModelFilterSet, TenancyFilterSet, PrimaryIPFilterSet):
    device_id = django_filters.ModelMultipleChoiceFilter(
        field_name='device',
        queryset=Device.objects.all(),
        label='VDC (ID)',
    )
    device = django_filters.ModelMultipleChoiceFilter(
        field_name='device',
        queryset=Device.objects.all(),
        label='Device model',
    )
    status = django_filters.MultipleChoiceFilter(
        choices=VirtualDeviceContextStatusChoices
    )
    has_primary_ip = django_filters.BooleanFilter(
        method='_has_primary_ip',
        label='Has a primary IP',
    )

    class Meta:
        model = VirtualDeviceContext
        fields = ['id', 'device', 'name', 'description']

    def search(self, queryset, name, value):
        if not value.strip():
            return queryset

        qs_filter = (
            Q(name__icontains=value) |
            Q(description__icontains=value)
        )
        try:
            qs_filter |= Q(identifier=int(value))
        except ValueError:
            pass
        return queryset.filter(qs_filter).distinct()

    def _has_primary_ip(self, queryset, name, value):
        params = Q(primary_ip4__isnull=False) | Q(primary_ip6__isnull=False)
        if value:
            return queryset.filter(params)
        return queryset.exclude(params)


class ModuleFilterSet(NetBoxModelFilterSet):
    manufacturer_id = django_filters.ModelMultipleChoiceFilter(
        field_name='module_type__manufacturer',
        queryset=Manufacturer.objects.all(),
        label=_('Manufacturer (ID)'),
    )
    manufacturer = django_filters.ModelMultipleChoiceFilter(
        field_name='module_type__manufacturer__slug',
        queryset=Manufacturer.objects.all(),
        to_field_name='slug',
        label=_('Manufacturer (slug)'),
    )
    module_type_id = django_filters.ModelMultipleChoiceFilter(
        field_name='module_type',
        queryset=ModuleType.objects.all(),
        label=_('Module type (ID)'),
    )
    module_type = django_filters.ModelMultipleChoiceFilter(
        field_name='module_type__model',
        queryset=ModuleType.objects.all(),
        to_field_name='model',
        label=_('Module type (model)'),
    )
    module_bay_id = django_filters.ModelMultipleChoiceFilter(
        field_name='module_bay',
        queryset=ModuleBay.objects.all(),
        to_field_name='id',
        label=_('Module Bay (ID)')
    )
    device_id = django_filters.ModelMultipleChoiceFilter(
        queryset=Device.objects.all(),
        label=_('Device (ID)'),
    )
    status = django_filters.MultipleChoiceFilter(
        choices=ModuleStatusChoices,
        null_value=None
    )
    serial = MultiValueCharFilter(
        lookup_expr='iexact'
    )

    class Meta:
        model = Module
        fields = ['id', 'status', 'asset_tag', 'description']

    def search(self, queryset, name, value):
        if not value.strip():
            return queryset
        return queryset.filter(
            Q(device__name__icontains=value.strip()) |
            Q(serial__icontains=value.strip()) |
            Q(asset_tag__icontains=value.strip()) |
            Q(description__icontains=value) |
            Q(comments__icontains=value)
        ).distinct()


class DeviceComponentFilterSet(django_filters.FilterSet):
    q = django_filters.CharFilter(
        method='search',
        label=_('Search'),
    )
    region_id = TreeNodeMultipleChoiceFilter(
        queryset=Region.objects.all(),
        field_name='device__site__region',
        lookup_expr='in',
        label=_('Region (ID)'),
    )
    region = TreeNodeMultipleChoiceFilter(
        queryset=Region.objects.all(),
        field_name='device__site__region',
        lookup_expr='in',
        to_field_name='slug',
        label=_('Region (slug)'),
    )
    site_group_id = TreeNodeMultipleChoiceFilter(
        queryset=SiteGroup.objects.all(),
        field_name='device__site__group',
        lookup_expr='in',
        label=_('Site group (ID)'),
    )
    site_group = TreeNodeMultipleChoiceFilter(
        queryset=SiteGroup.objects.all(),
        field_name='device__site__group',
        lookup_expr='in',
        to_field_name='slug',
        label=_('Site group (slug)'),
    )
    site_id = django_filters.ModelMultipleChoiceFilter(
        field_name='device__site',
        queryset=Site.objects.all(),
        label=_('Site (ID)'),
    )
    site = django_filters.ModelMultipleChoiceFilter(
        field_name='device__site__slug',
        queryset=Site.objects.all(),
        to_field_name='slug',
        label=_('Site name (slug)'),
    )
    location_id = django_filters.ModelMultipleChoiceFilter(
        field_name='device__location',
        queryset=Location.objects.all(),
        label=_('Location (ID)'),
    )
    location = django_filters.ModelMultipleChoiceFilter(
        field_name='device__location__slug',
        queryset=Location.objects.all(),
        to_field_name='slug',
        label=_('Location (slug)'),
    )
    rack_id = django_filters.ModelMultipleChoiceFilter(
        field_name='device__rack',
        queryset=Rack.objects.all(),
        label=_('Rack (ID)'),
    )
    rack = django_filters.ModelMultipleChoiceFilter(
        field_name='device__rack__name',
        queryset=Rack.objects.all(),
        to_field_name='name',
        label=_('Rack (name)'),
    )
    device_id = django_filters.ModelMultipleChoiceFilter(
        queryset=Device.objects.all(),
        label=_('Device (ID)'),
    )
    device = django_filters.ModelMultipleChoiceFilter(
        field_name='device__name',
        queryset=Device.objects.all(),
        to_field_name='name',
        label=_('Device (name)'),
    )
    device_type_id = django_filters.ModelMultipleChoiceFilter(
        field_name='device__device_type',
        queryset=DeviceType.objects.all(),
        label=_('Device type (ID)'),
    )
    device_type = django_filters.ModelMultipleChoiceFilter(
        field_name='device__device_type__model',
        queryset=DeviceType.objects.all(),
        to_field_name='model',
        label=_('Device type (model)'),
    )
    role_id = django_filters.ModelMultipleChoiceFilter(
        field_name='device__role',
        queryset=DeviceRole.objects.all(),
        label=_('Device role (ID)'),
    )
    role = django_filters.ModelMultipleChoiceFilter(
        field_name='device__role__slug',
        queryset=DeviceRole.objects.all(),
        to_field_name='slug',
        label=_('Device role (slug)'),
    )
    virtual_chassis_id = django_filters.ModelMultipleChoiceFilter(
        field_name='device__virtual_chassis',
        queryset=VirtualChassis.objects.all(),
        label=_('Virtual Chassis (ID)')
    )
    virtual_chassis = django_filters.ModelMultipleChoiceFilter(
        field_name='device__virtual_chassis__name',
        queryset=VirtualChassis.objects.all(),
        to_field_name='name',
        label=_('Virtual Chassis'),
    )
    # TODO: Remove in v4.0
    device_role_id = django_filters.ModelMultipleChoiceFilter(
        field_name='device__role',
        queryset=DeviceRole.objects.all(),
        label=_('Device role (ID)'),
    )
    device_role = django_filters.ModelMultipleChoiceFilter(
        field_name='device__role__slug',
        queryset=DeviceRole.objects.all(),
        to_field_name='slug',
        label=_('Device role (slug)'),
    )

    def search(self, queryset, name, value):
        if not value.strip():
            return queryset
        return queryset.filter(
            Q(name__icontains=value) |
            Q(label__icontains=value) |
            Q(description__icontains=value)
        )


class ModularDeviceComponentFilterSet(DeviceComponentFilterSet):
    """
    Extends DeviceComponentFilterSet to add a module_id filter for components
    which can be associated with a particular module within a device.
    """
    module_id = django_filters.ModelMultipleChoiceFilter(
        queryset=Module.objects.all(),
        label=_('Module (ID)'),
    )


class CabledObjectFilterSet(django_filters.FilterSet):
    cabled = django_filters.BooleanFilter(
        field_name='cable',
        lookup_expr='isnull',
        exclude=True
    )
    occupied = django_filters.BooleanFilter(
        method='filter_occupied'
    )

    def filter_occupied(self, queryset, name, value):
        if value:
            return queryset.filter(Q(cable__isnull=False) | Q(mark_connected=True))
        else:
            return queryset.filter(cable__isnull=True, mark_connected=False)


class PathEndpointFilterSet(django_filters.FilterSet):
    connected = django_filters.BooleanFilter(
        method='filter_connected'
    )

    def filter_connected(self, queryset, name, value):
        if value:
            return queryset.filter(_path__is_active=True)
        else:
            return queryset.filter(Q(_path__isnull=True) | Q(_path__is_active=False))


class ConsolePortFilterSet(
    ModularDeviceComponentFilterSet,
    NetBoxModelFilterSet,
    CabledObjectFilterSet,
    PathEndpointFilterSet
):
    type = django_filters.MultipleChoiceFilter(
        choices=ConsolePortTypeChoices,
        null_value=None
    )

    class Meta:
        model = ConsolePort
        fields = ['id', 'name', 'label', 'description', 'cable_end']


class ConsoleServerPortFilterSet(
    ModularDeviceComponentFilterSet,
    NetBoxModelFilterSet,
    CabledObjectFilterSet,
    PathEndpointFilterSet
):
    type = django_filters.MultipleChoiceFilter(
        choices=ConsolePortTypeChoices,
        null_value=None
    )

    class Meta:
        model = ConsoleServerPort
        fields = ['id', 'name', 'label', 'description', 'cable_end']


class PowerPortFilterSet(
    ModularDeviceComponentFilterSet,
    NetBoxModelFilterSet,
    CabledObjectFilterSet,
    PathEndpointFilterSet
):
    type = django_filters.MultipleChoiceFilter(
        choices=PowerPortTypeChoices,
        null_value=None
    )

    class Meta:
        model = PowerPort
        fields = ['id', 'name', 'label', 'maximum_draw', 'allocated_draw', 'description', 'cable_end']


class PowerOutletFilterSet(
    ModularDeviceComponentFilterSet,
    NetBoxModelFilterSet,
    CabledObjectFilterSet,
    PathEndpointFilterSet
):
    type = django_filters.MultipleChoiceFilter(
        choices=PowerOutletTypeChoices,
        null_value=None
    )
    feed_leg = django_filters.MultipleChoiceFilter(
        choices=PowerOutletFeedLegChoices,
        null_value=None
    )

    class Meta:
        model = PowerOutlet
        fields = ['id', 'name', 'label', 'feed_leg', 'description', 'cable_end']


class CommonInterfaceFilterSet(django_filters.FilterSet):
    vlan_id = django_filters.CharFilter(
        method='filter_vlan_id',
        label=_('Assigned VLAN')
    )
    vlan = django_filters.CharFilter(
        method='filter_vlan',
        label=_('Assigned VID')
    )
    vrf_id = django_filters.ModelMultipleChoiceFilter(
        field_name='vrf',
        queryset=VRF.objects.all(),
        label=_('VRF'),
    )
    vrf = django_filters.ModelMultipleChoiceFilter(
        field_name='vrf__rd',
        queryset=VRF.objects.all(),
        to_field_name='rd',
        label=_('VRF (RD)'),
    )
    l2vpn_id = django_filters.ModelMultipleChoiceFilter(
        field_name='l2vpn_terminations__l2vpn',
        queryset=L2VPN.objects.all(),
        label=_('L2VPN (ID)'),
    )
    l2vpn = django_filters.ModelMultipleChoiceFilter(
        field_name='l2vpn_terminations__l2vpn__identifier',
        queryset=L2VPN.objects.all(),
        to_field_name='identifier',
        label=_('L2VPN'),
    )

    def filter_vlan_id(self, queryset, name, value):
        value = value.strip()
        if not value:
            return queryset
        return queryset.filter(
            Q(untagged_vlan_id=value) |
            Q(tagged_vlans=value)
        )

    def filter_vlan(self, queryset, name, value):
        value = value.strip()
        if not value:
            return queryset
        return queryset.filter(
            Q(untagged_vlan_id__vid=value) |
            Q(tagged_vlans__vid=value)
        )


class InterfaceFilterSet(
    ModularDeviceComponentFilterSet,
    NetBoxModelFilterSet,
    CabledObjectFilterSet,
    PathEndpointFilterSet,
    CommonInterfaceFilterSet
):
    virtual_chassis_member = MultiValueCharFilter(
        method='filter_virtual_chassis_member',
        field_name='name',
        label=_('Virtual Chassis Interfaces for Device')
    )
    virtual_chassis_member_id = MultiValueNumberFilter(
        method='filter_virtual_chassis_member',
        field_name='pk',
        label=_('Virtual Chassis Interfaces for Device (ID)')
    )
    kind = django_filters.CharFilter(
        method='filter_kind',
        label=_('Kind of interface'),
    )
    parent_id = django_filters.ModelMultipleChoiceFilter(
        field_name='parent',
        queryset=Interface.objects.all(),
        label=_('Parent interface (ID)'),
    )
    bridge_id = django_filters.ModelMultipleChoiceFilter(
        field_name='bridge',
        queryset=Interface.objects.all(),
        label=_('Bridged interface (ID)'),
    )
    lag_id = django_filters.ModelMultipleChoiceFilter(
        field_name='lag',
        queryset=Interface.objects.all(),
        label=_('LAG interface (ID)'),
    )
    speed = MultiValueNumberFilter()
    duplex = django_filters.MultipleChoiceFilter(
        choices=InterfaceDuplexChoices
    )
    mac_address = MultiValueMACAddressFilter()
    wwn = MultiValueWWNFilter()
    poe_mode = django_filters.MultipleChoiceFilter(
        choices=InterfacePoEModeChoices
    )
    poe_type = django_filters.MultipleChoiceFilter(
        choices=InterfacePoETypeChoices
    )
    type = django_filters.MultipleChoiceFilter(
        choices=InterfaceTypeChoices,
        null_value=None
    )
    rf_role = django_filters.MultipleChoiceFilter(
        choices=WirelessRoleChoices
    )
    rf_channel = django_filters.MultipleChoiceFilter(
        choices=WirelessChannelChoices
    )
    vdc_id = django_filters.ModelMultipleChoiceFilter(
        field_name='vdcs',
        queryset=VirtualDeviceContext.objects.all(),
        label='Virtual Device Context',
    )
    vdc_identifier = django_filters.ModelMultipleChoiceFilter(
        field_name='vdcs__identifier',
        queryset=VirtualDeviceContext.objects.all(),
        to_field_name='identifier',
        label='Virtual Device Context (Identifier)',
    )
    vdc = django_filters.ModelMultipleChoiceFilter(
        field_name='vdcs__name',
        queryset=VirtualDeviceContext.objects.all(),
        to_field_name='name',
        label='Virtual Device Context',
    )

    class Meta:
        model = Interface
        fields = [
            'id', 'name', 'label', 'type', 'enabled', 'mtu', 'mgmt_only', 'poe_mode', 'poe_type', 'mode', 'rf_role',
            'rf_channel', 'rf_channel_frequency', 'rf_channel_width', 'tx_power', 'description', 'cable_end',
        ]

    def filter_virtual_chassis_member(self, queryset, name, value):
        try:
            vc_interface_ids = []
            for device in Device.objects.filter(**{f'{name}__in': value}):
                vc_interface_ids.extend(device.vc_interfaces(if_master=False).values_list('id', flat=True))
            return queryset.filter(pk__in=vc_interface_ids)
        except Device.DoesNotExist:
            return queryset.none()

    def filter_kind(self, queryset, name, value):
        value = value.strip().lower()
        return {
            'physical': queryset.exclude(type__in=NONCONNECTABLE_IFACE_TYPES),
            'virtual': queryset.filter(type__in=VIRTUAL_IFACE_TYPES),
            'wireless': queryset.filter(type__in=WIRELESS_IFACE_TYPES),
        }.get(value, queryset.none())


class FrontPortFilterSet(
    ModularDeviceComponentFilterSet,
    NetBoxModelFilterSet,
    CabledObjectFilterSet
):
    type = django_filters.MultipleChoiceFilter(
        choices=PortTypeChoices,
        null_value=None
    )

    class Meta:
        model = FrontPort
        fields = ['id', 'name', 'label', 'type', 'color', 'description', 'cable_end']


class RearPortFilterSet(
    ModularDeviceComponentFilterSet,
    NetBoxModelFilterSet,
    CabledObjectFilterSet
):
    type = django_filters.MultipleChoiceFilter(
        choices=PortTypeChoices,
        null_value=None
    )

    class Meta:
        model = RearPort
        fields = ['id', 'name', 'label', 'type', 'color', 'positions', 'description', 'cable_end']


class ModuleBayFilterSet(DeviceComponentFilterSet, NetBoxModelFilterSet):

    class Meta:
        model = ModuleBay
        fields = ['id', 'name', 'label', 'description']


class DeviceBayFilterSet(DeviceComponentFilterSet, NetBoxModelFilterSet):

    class Meta:
        model = DeviceBay
        fields = ['id', 'name', 'label', 'description']


class InventoryItemFilterSet(DeviceComponentFilterSet, NetBoxModelFilterSet):
    parent_id = django_filters.ModelMultipleChoiceFilter(
        queryset=InventoryItem.objects.all(),
        label=_('Parent inventory item (ID)'),
    )
    manufacturer_id = django_filters.ModelMultipleChoiceFilter(
        queryset=Manufacturer.objects.all(),
        label=_('Manufacturer (ID)'),
    )
    manufacturer = django_filters.ModelMultipleChoiceFilter(
        field_name='manufacturer__slug',
        queryset=Manufacturer.objects.all(),
        to_field_name='slug',
        label=_('Manufacturer (slug)'),
    )
    role_id = django_filters.ModelMultipleChoiceFilter(
        queryset=InventoryItemRole.objects.all(),
        label=_('Role (ID)'),
    )
    role = django_filters.ModelMultipleChoiceFilter(
        field_name='role__slug',
        queryset=InventoryItemRole.objects.all(),
        to_field_name='slug',
        label=_('Role (slug)'),
    )
    component_type = ContentTypeFilter()
    component_id = MultiValueNumberFilter()
    serial = MultiValueCharFilter(
        lookup_expr='iexact'
    )

    class Meta:
        model = InventoryItem
        fields = ['id', 'name', 'label', 'part_id', 'asset_tag', 'discovered']

    def search(self, queryset, name, value):
        if not value.strip():
            return queryset
        qs_filter = (
            Q(name__icontains=value) |
            Q(part_id__icontains=value) |
            Q(serial__icontains=value) |
            Q(asset_tag__icontains=value) |
            Q(description__icontains=value)
        )
        return queryset.filter(qs_filter)


class InventoryItemRoleFilterSet(OrganizationalModelFilterSet):

    class Meta:
        model = InventoryItemRole
        fields = ['id', 'name', 'slug', 'color', 'description']


class VirtualChassisFilterSet(NetBoxModelFilterSet):
    master_id = django_filters.ModelMultipleChoiceFilter(
        queryset=Device.objects.all(),
        label=_('Master (ID)'),
    )
    master = django_filters.ModelMultipleChoiceFilter(
        field_name='master__name',
        queryset=Device.objects.all(),
        to_field_name='name',
        label=_('Master (name)'),
    )
    region_id = TreeNodeMultipleChoiceFilter(
        queryset=Region.objects.all(),
        field_name='master__site__region',
        lookup_expr='in',
        label=_('Region (ID)'),
    )
    region = TreeNodeMultipleChoiceFilter(
        queryset=Region.objects.all(),
        field_name='master__site__region',
        lookup_expr='in',
        to_field_name='slug',
        label=_('Region (slug)'),
    )
    site_group_id = TreeNodeMultipleChoiceFilter(
        queryset=SiteGroup.objects.all(),
        field_name='master__site__group',
        lookup_expr='in',
        label=_('Site group (ID)'),
    )
    site_group = TreeNodeMultipleChoiceFilter(
        queryset=SiteGroup.objects.all(),
        field_name='master__site__group',
        lookup_expr='in',
        to_field_name='slug',
        label=_('Site group (slug)'),
    )
    site_id = django_filters.ModelMultipleChoiceFilter(
        field_name='master__site',
        queryset=Site.objects.all(),
        label=_('Site (ID)'),
    )
    site = django_filters.ModelMultipleChoiceFilter(
        field_name='master__site__slug',
        queryset=Site.objects.all(),
        to_field_name='slug',
        label=_('Site name (slug)'),
    )
    tenant_id = django_filters.ModelMultipleChoiceFilter(
        field_name='master__tenant',
        queryset=Tenant.objects.all(),
        label=_('Tenant (ID)'),
    )
    tenant = django_filters.ModelMultipleChoiceFilter(
        field_name='master__tenant__slug',
        queryset=Tenant.objects.all(),
        to_field_name='slug',
        label=_('Tenant (slug)'),
    )

    class Meta:
        model = VirtualChassis
        fields = ['id', 'domain', 'name', 'description']

    def search(self, queryset, name, value):
        if not value.strip():
            return queryset
        qs_filter = (
            Q(name__icontains=value) |
            Q(description__icontains=value) |
            Q(members__name__icontains=value) |
            Q(domain__icontains=value)
        )
        return queryset.filter(qs_filter).distinct()


class CableFilterSet(TenancyFilterSet, NetBoxModelFilterSet):
    termination_a_type = ContentTypeFilter(
        field_name='terminations__termination_type'
    )
    termination_a_id = MultiValueNumberFilter(
        method='filter_by_cable_end_a',
        field_name='terminations__termination_id'
    )
    termination_b_type = ContentTypeFilter(
        field_name='terminations__termination_type'
    )
    termination_b_id = MultiValueNumberFilter(
        method='filter_by_cable_end_b',
        field_name='terminations__termination_id'
    )
    unterminated = django_filters.BooleanFilter(
        method='_unterminated',
        label=_('Unterminated'),
    )
    type = django_filters.MultipleChoiceFilter(
        choices=CableTypeChoices
    )
    status = django_filters.MultipleChoiceFilter(
        choices=LinkStatusChoices
    )
    color = django_filters.MultipleChoiceFilter(
        choices=ColorChoices
    )
    device_id = MultiValueNumberFilter(
        method='filter_by_termination'
    )
    device = MultiValueCharFilter(
        method='filter_by_termination',
        field_name='device__name'
    )
    rack_id = MultiValueNumberFilter(
        method='filter_by_termination',
        field_name='rack_id'
    )
    rack = MultiValueCharFilter(
        method='filter_by_termination',
        field_name='rack__name'
    )
    location_id = MultiValueNumberFilter(
        method='filter_by_termination',
        field_name='location_id'
    )
    location = MultiValueCharFilter(
        method='filter_by_termination',
        field_name='location__name'
    )
    site_id = MultiValueNumberFilter(
        method='filter_by_termination',
        field_name='site_id'
    )
    site = MultiValueCharFilter(
        method='filter_by_termination',
        field_name='site__slug'
    )

    class Meta:
        model = Cable
        fields = ['id', 'label', 'length', 'length_unit', 'description']

    def search(self, queryset, name, value):
        if not value.strip():
            return queryset
        qs_filter = (
            Q(label__icontains=value) |
            Q(description__icontains=value)
        )
        return queryset.filter(qs_filter)

    def filter_by_termination(self, queryset, name, value):
        # Filter by a related object cached on CableTermination. Note the underscore preceding the field name.
        # Supported objects: device, rack, location, site
        return queryset.filter(**{f'terminations___{name}__in': value}).distinct()

    def filter_by_cable_end(self, queryset, name, value, side):
        # Filter by termination id and cable_end type
        return queryset.filter(**{f'{name}__in': value, 'terminations__cable_end': side}).distinct()

    def filter_by_cable_end_a(self, queryset, name, value):
        # Filter by termination id and cable_end type
        return self.filter_by_cable_end(queryset, name, value, CableEndChoices.SIDE_A)

    def filter_by_cable_end_b(self, queryset, name, value):
        # Filter by termination id and cable_end type
        return self.filter_by_cable_end(queryset, name, value, CableEndChoices.SIDE_B)

    def _unterminated(self, queryset, name, value):
        if value:
            terminated_ids = (
                queryset.filter(terminations__cable_end=CableEndChoices.SIDE_A)
                .filter(terminations__cable_end=CableEndChoices.SIDE_B)
                .values("id")
            )
            return queryset.exclude(id__in=terminated_ids)
        else:
            return queryset.filter(terminations__cable_end=CableEndChoices.SIDE_A).filter(
                terminations__cable_end=CableEndChoices.SIDE_B
            )


class CableTerminationFilterSet(BaseFilterSet):
    termination_type = ContentTypeFilter()

    class Meta:
        model = CableTermination
        fields = ['id', 'cable', 'cable_end', 'termination_type', 'termination_id']


class PowerPanelFilterSet(NetBoxModelFilterSet, ContactModelFilterSet):
    region_id = TreeNodeMultipleChoiceFilter(
        queryset=Region.objects.all(),
        field_name='site__region',
        lookup_expr='in',
        label=_('Region (ID)'),
    )
    region = TreeNodeMultipleChoiceFilter(
        queryset=Region.objects.all(),
        field_name='site__region',
        lookup_expr='in',
        to_field_name='slug',
        label=_('Region (slug)'),
    )
    site_group_id = TreeNodeMultipleChoiceFilter(
        queryset=SiteGroup.objects.all(),
        field_name='site__group',
        lookup_expr='in',
        label=_('Site group (ID)'),
    )
    site_group = TreeNodeMultipleChoiceFilter(
        queryset=SiteGroup.objects.all(),
        field_name='site__group',
        lookup_expr='in',
        to_field_name='slug',
        label=_('Site group (slug)'),
    )
    site_id = django_filters.ModelMultipleChoiceFilter(
        queryset=Site.objects.all(),
        label=_('Site (ID)'),
    )
    site = django_filters.ModelMultipleChoiceFilter(
        field_name='site__slug',
        queryset=Site.objects.all(),
        to_field_name='slug',
        label=_('Site name (slug)'),
    )
    location_id = TreeNodeMultipleChoiceFilter(
        queryset=Location.objects.all(),
        field_name='location',
        lookup_expr='in',
        label=_('Location (ID)'),
    )

    class Meta:
        model = PowerPanel
        fields = ['id', 'name', 'description']

    def search(self, queryset, name, value):
        if not value.strip():
            return queryset
        qs_filter = (
            Q(name__icontains=value) |
            Q(description__icontains=value)
        )
        return queryset.filter(qs_filter)


class PowerFeedFilterSet(NetBoxModelFilterSet, CabledObjectFilterSet, PathEndpointFilterSet, TenancyFilterSet):
    region_id = TreeNodeMultipleChoiceFilter(
        queryset=Region.objects.all(),
        field_name='power_panel__site__region',
        lookup_expr='in',
        label=_('Region (ID)'),
    )
    region = TreeNodeMultipleChoiceFilter(
        queryset=Region.objects.all(),
        field_name='power_panel__site__region',
        lookup_expr='in',
        to_field_name='slug',
        label=_('Region (slug)'),
    )
    site_group_id = TreeNodeMultipleChoiceFilter(
        queryset=SiteGroup.objects.all(),
        field_name='power_panel__site__group',
        lookup_expr='in',
        label=_('Site group (ID)'),
    )
    site_group = TreeNodeMultipleChoiceFilter(
        queryset=SiteGroup.objects.all(),
        field_name='power_panel__site__group',
        lookup_expr='in',
        to_field_name='slug',
        label=_('Site group (slug)'),
    )
    site_id = django_filters.ModelMultipleChoiceFilter(
        field_name='power_panel__site',
        queryset=Site.objects.all(),
        label=_('Site (ID)'),
    )
    site = django_filters.ModelMultipleChoiceFilter(
        field_name='power_panel__site__slug',
        queryset=Site.objects.all(),
        to_field_name='slug',
        label=_('Site name (slug)'),
    )
    power_panel_id = django_filters.ModelMultipleChoiceFilter(
        queryset=PowerPanel.objects.all(),
        label=_('Power panel (ID)'),
    )
    rack_id = django_filters.ModelMultipleChoiceFilter(
        field_name='rack',
        queryset=Rack.objects.all(),
        label=_('Rack (ID)'),
    )
    status = django_filters.MultipleChoiceFilter(
        choices=PowerFeedStatusChoices,
        null_value=None
    )

    class Meta:
        model = PowerFeed
        fields = [
            'id', 'name', 'status', 'type', 'supply', 'phase', 'voltage', 'amperage', 'max_utilization', 'cable_end',
            'description',
        ]

    def search(self, queryset, name, value):
        if not value.strip():
            return queryset
        qs_filter = (
            Q(name__icontains=value) |
            Q(description__icontains=value) |
            Q(power_panel__name__icontains=value) |
            Q(comments__icontains=value)
        )
        return queryset.filter(qs_filter)


#
# Connection filter sets
#

class ConnectionFilterSet(BaseFilterSet):
    q = django_filters.CharFilter(
        method='search',
        label=_('Search'),
    )
    site_id = MultiValueNumberFilter(
        method='filter_connections',
        field_name='device__site_id'
    )
    site = MultiValueCharFilter(
        method='filter_connections',
        field_name='device__site__slug'
    )
    device_id = MultiValueNumberFilter(
        method='filter_connections',
        field_name='device_id'
    )
    device = MultiValueCharFilter(
        method='filter_connections',
        field_name='device__name'
    )

    def filter_connections(self, queryset, name, value):
        if not value:
            return queryset
        return queryset.filter(**{f'{name}__in': value})

    def search(self, queryset, name, value):
        if not value.strip():
            return queryset
        qs_filter = (
            Q(device__name__icontains=value) |
            Q(cable__label__icontains=value)
        )
        return queryset.filter(qs_filter)


class ConsoleConnectionFilterSet(ConnectionFilterSet):

    class Meta:
        model = ConsolePort
        fields = ['name']


class PowerConnectionFilterSet(ConnectionFilterSet):

    class Meta:
        model = PowerPort
        fields = ['name']


class InterfaceConnectionFilterSet(ConnectionFilterSet):

    class Meta:
        model = Interface
        fields = []<|MERGE_RESOLUTION|>--- conflicted
+++ resolved
@@ -499,13 +499,8 @@
     class Meta:
         model = DeviceType
         fields = [
-<<<<<<< HEAD
-            'id', 'model', 'slug', 'part_number', 'u_height', 'exclude_from_utilization', 'is_full_depth', 'subdevice_role',
-            'airflow', 'weight', 'weight_unit',
-=======
-            'id', 'model', 'slug', 'part_number', 'u_height', 'is_full_depth', 'subdevice_role', 'airflow', 'weight',
-            'weight_unit', 'description',
->>>>>>> 0c067255
+            'id', 'model', 'slug', 'part_number', 'u_height', 'exclude_from_utilization', 'is_full_depth',
+            'subdevice_role', 'airflow', 'weight', 'weight_unit', 'description',
         ]
 
     def search(self, queryset, name, value):
