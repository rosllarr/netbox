--- conflicted
+++ resolved
@@ -1282,13 +1282,8 @@
     class Meta:
         model = Interface
         fields = [
-<<<<<<< HEAD
-            'id', 'name', 'label', 'type', 'enabled', 'mtu', 'mgmt_only', 'mode', 'rf_role', 'rf_channel',
-            'rf_channel_frequency', 'rf_channel_width', 'tx_power', 'description', 'cable_end',
-=======
             'id', 'name', 'label', 'type', 'enabled', 'mtu', 'mgmt_only', 'poe_mode', 'poe_type', 'mode', 'rf_role',
-            'rf_channel', 'rf_channel_frequency', 'rf_channel_width', 'tx_power', 'description',
->>>>>>> 7dd5f9e7
+            'rf_channel', 'rf_channel_frequency', 'rf_channel_width', 'tx_power', 'description', 'cable_end',
         ]
 
     def filter_device(self, queryset, name, value):
