import decimal
from functools import cached_property

from django.contrib.auth.models import User
from django.contrib.contenttypes.fields import GenericRelation
from django.contrib.postgres.fields import ArrayField
from django.core.exceptions import ValidationError
from django.core.validators import MaxValueValidator, MinValueValidator
from django.db import models
from django.db.models import Count
from django.urls import reverse
from django.utils.translation import gettext as _

from dcim.choices import *
from dcim.constants import *
from dcim.svg import RackElevationSVG
from netbox.models import OrganizationalModel, PrimaryModel
from utilities.choices import ColorChoices
from utilities.fields import ColorField, NaturalOrderingField
from utilities.utils import array_to_string, drange
from .device_components import PowerPort
from .devices import Device, Module
from .mixins import WeightMixin
from .power import PowerFeed

__all__ = (
    'Rack',
    'RackReservation',
    'RackRole',
)


#
# Racks
#

class RackRole(OrganizationalModel):
    """
    Racks can be organized by functional role, similar to Devices.
    """
    color = ColorField(
        default=ColorChoices.COLOR_GREY
    )

    def get_absolute_url(self):
        return reverse('dcim:rackrole', args=[self.pk])


class Rack(PrimaryModel, WeightMixin):
    """
    Devices are housed within Racks. Each rack has a defined height measured in rack units, and a front and rear face.
    Each Rack is assigned to a Site and (optionally) a Location.
    """
    name = models.CharField(
        max_length=100
    )
    _name = NaturalOrderingField(
        target_field='name',
        max_length=100,
        blank=True
    )
    facility_id = models.CharField(
        max_length=50,
        blank=True,
        null=True,
        verbose_name='Facility ID',
        help_text=_('Locally-assigned identifier')
    )
    site = models.ForeignKey(
        to='dcim.Site',
        on_delete=models.PROTECT,
        related_name='racks'
    )
    location = models.ForeignKey(
        to='dcim.Location',
        on_delete=models.SET_NULL,
        related_name='racks',
        blank=True,
        null=True
    )
    tenant = models.ForeignKey(
        to='tenancy.Tenant',
        on_delete=models.PROTECT,
        related_name='racks',
        blank=True,
        null=True
    )
    status = models.CharField(
        max_length=50,
        choices=RackStatusChoices,
        default=RackStatusChoices.STATUS_ACTIVE
    )
    role = models.ForeignKey(
        to='dcim.RackRole',
        on_delete=models.PROTECT,
        related_name='racks',
        blank=True,
        null=True,
        help_text=_('Functional role')
    )
    serial = models.CharField(
        max_length=50,
        blank=True,
        verbose_name='Serial number'
    )
    asset_tag = models.CharField(
        max_length=50,
        blank=True,
        null=True,
        unique=True,
        verbose_name='Asset tag',
        help_text=_('A unique tag used to identify this rack')
    )
    type = models.CharField(
        choices=RackTypeChoices,
        max_length=50,
        blank=True,
        verbose_name='Type'
    )
    width = models.PositiveSmallIntegerField(
        choices=RackWidthChoices,
        default=RackWidthChoices.WIDTH_19IN,
        verbose_name='Width',
        help_text=_('Rail-to-rail width')
    )
    u_height = models.PositiveSmallIntegerField(
        default=RACK_U_HEIGHT_DEFAULT,
        verbose_name='Height (U)',
        validators=[MinValueValidator(1), MaxValueValidator(100)],
        help_text=_('Height in rack units')
    )
    desc_units = models.BooleanField(
        default=False,
        verbose_name='Descending units',
        help_text=_('Units are numbered top-to-bottom')
    )
    outer_width = models.PositiveSmallIntegerField(
        blank=True,
        null=True,
        help_text=_('Outer dimension of rack (width)')
    )
    outer_depth = models.PositiveSmallIntegerField(
        blank=True,
        null=True,
        help_text=_('Outer dimension of rack (depth)')
    )
    outer_unit = models.CharField(
        max_length=50,
        choices=RackDimensionUnitChoices,
        blank=True,
    )
    mounting_depth = models.PositiveSmallIntegerField(
        blank=True,
        null=True,
        help_text=(
            _('Maximum depth of a mounted device, in millimeters. For four-post racks, this is the '
              'distance between the front and rear rails.')
        )
    )

    # Generic relations
    vlan_groups = GenericRelation(
        to='ipam.VLANGroup',
        content_type_field='scope_type',
        object_id_field='scope_id',
        related_query_name='rack'
    )
    contacts = GenericRelation(
        to='tenancy.ContactAssignment'
    )
    images = GenericRelation(
        to='extras.ImageAttachment'
    )

    clone_fields = (
        'site', 'location', 'tenant', 'status', 'role', 'type', 'width', 'u_height', 'desc_units', 'outer_width',
        'outer_depth', 'outer_unit', 'mounting_depth', 'weight', 'weight_unit',
    )
    prerequisite_models = (
        'dcim.Site',
    )

    class Meta:
        ordering = ('site', 'location', '_name', 'pk')  # (site, location, name) may be non-unique
        constraints = (
            # Name and facility_id must be unique *only* within a Location
            models.UniqueConstraint(
                fields=('location', 'name'),
                name='%(app_label)s_%(class)s_unique_location_name'
            ),
            models.UniqueConstraint(
                fields=('location', 'facility_id'),
                name='%(app_label)s_%(class)s_unique_location_facility_id'
            ),
        )

    def __str__(self):
        if self.facility_id:
            return f'{self.name} ({self.facility_id})'
        return self.name

    def get_absolute_url(self):
        return reverse('dcim:rack', args=[self.pk])

    def clean(self):
        super().clean()

        # Validate location/site assignment
        if self.site and self.location and self.location.site != self.site:
            raise ValidationError(f"Assigned location must belong to parent site ({self.site}).")

        # Validate outer dimensions and unit
        if (self.outer_width is not None or self.outer_depth is not None) and not self.outer_unit:
            raise ValidationError("Must specify a unit when setting an outer width/depth")
        elif self.outer_width is None and self.outer_depth is None:
            self.outer_unit = ''

        if self.pk:
            # Validate that Rack is tall enough to house the installed Devices
            top_device = Device.objects.filter(
                rack=self
            ).exclude(
                position__isnull=True
            ).order_by('-position').first()
            if top_device:
                min_height = top_device.position + top_device.device_type.u_height - 1
                if self.u_height < min_height:
                    raise ValidationError({
                        'u_height': "Rack must be at least {}U tall to house currently installed devices.".format(
                            min_height
                        )
                    })
            # Validate that Rack was assigned a Location of its same site, if applicable
            if self.location:
                if self.location.site != self.site:
                    raise ValidationError({
                        'location': f"Location must be from the same site, {self.site}."
                    })

    @property
    def units(self):
        """
        Return a list of unit numbers, top to bottom.
        """
        if self.desc_units:
            return drange(decimal.Decimal(1.0), self.u_height + 1, 0.5)
        return drange(self.u_height + decimal.Decimal(0.5), 0.5, -0.5)

    def get_status_color(self):
        return RackStatusChoices.colors.get(self.status)

    def get_rack_units(self, user=None, face=DeviceFaceChoices.FACE_FRONT, exclude=None, expand_devices=True):
        """
        Return a list of rack units as dictionaries. Example: {'device': None, 'face': 0, 'id': 48, 'name': 'U48'}
        Each key 'device' is either a Device or None. By default, multi-U devices are repeated for each U they occupy.

        :param face: Rack face (front or rear)
        :param user: User instance to be used for evaluating device view permissions. If None, all devices
            will be included.
        :param exclude: PK of a Device to exclude (optional); helpful when relocating a Device within a Rack
        :param expand_devices: When True, all units that a device occupies will be listed with each containing a
            reference to the device. When False, only the bottom most unit for a device is included and that unit
            contains a height attribute for the device
        """
        elevation = {}
        for u in self.units:
            u_name = f'U{u}'.split('.')[0] if not u % 1 else f'U{u}'
            elevation[u] = {
                'id': u,
                'name': u_name,
                'face': face,
                'device': None,
                'occupied': False
            }

        # Add devices to rack units list
        if self.pk:

            # Retrieve all devices installed within the rack
            devices = Device.objects.prefetch_related(
                'device_type',
                'device_type__manufacturer',
                'device_role'
            ).annotate(
                devicebay_count=Count('devicebays')
            ).exclude(
                pk=exclude
            ).filter(
                rack=self,
                position__gt=0,
                device_type__u_height__gt=0
            ).filter(
                Q(face=face) | Q(device_type__is_full_depth=True)
            )

            # Determine which devices the user has permission to view
            permitted_device_ids = []
            if user is not None:
                permitted_device_ids = self.devices.restrict(user, 'view').values_list('pk', flat=True)

            for device in devices:
                if expand_devices:
                    for u in drange(device.position, device.position + device.device_type.u_height, 0.5):
                        if user is None or device.pk in permitted_device_ids:
                            elevation[u]['device'] = device
                        elevation[u]['occupied'] = True
                else:
                    if user is None or device.pk in permitted_device_ids:
                        elevation[device.position]['device'] = device
                    elevation[device.position]['occupied'] = True
                    elevation[device.position]['height'] = device.device_type.u_height

        return [u for u in elevation.values()]

    def get_available_units(self, u_height=1, rack_face=None, exclude=None):
        """
        Return a list of units within the rack available to accommodate a device of a given U height (default 1).
        Optionally exclude one or more devices when calculating empty units (needed when moving a device from one
        position to another within a rack).

        :param u_height: Minimum number of contiguous free units required
        :param rack_face: The face of the rack (front or rear) required; 'None' if device is full depth
        :param exclude: List of devices IDs to exclude (useful when moving a device within a rack)
        """
        # Gather all devices which consume U space within the rack
        devices = self.devices.prefetch_related('device_type').filter(position__gte=1)
        if exclude is not None:
            devices = devices.exclude(pk__in=exclude)

        # Initialize the rack unit skeleton
        units = list(self.units)

        # Remove units consumed by installed devices
        for d in devices:
            if rack_face is None or d.face == rack_face or d.device_type.is_full_depth:
                for u in drange(d.position, d.position + d.device_type.u_height, 0.5):
                    try:
                        units.remove(u)
                    except ValueError:
                        # Found overlapping devices in the rack!
                        pass

        # Remove units without enough space above them to accommodate a device of the specified height
        available_units = []
        for u in units:
            if set(drange(u, u + decimal.Decimal(u_height), 0.5)).issubset(units):
                available_units.append(u)

        return list(reversed(available_units))

    def get_reserved_units(self):
        """
        Return a dictionary mapping all reserved units within the rack to their reservation.
        """
        reserved_units = {}
        for reservation in self.reservations.all():
            for u in reservation.units:
                reserved_units[u] = reservation
        return reserved_units

    def get_elevation_svg(
            self,
            face=DeviceFaceChoices.FACE_FRONT,
            user=None,
            unit_width=None,
            unit_height=None,
            legend_width=RACK_ELEVATION_DEFAULT_LEGEND_WIDTH,
            margin_width=RACK_ELEVATION_DEFAULT_MARGIN_WIDTH,
            include_images=True,
            base_url=None,
            highlight_params=None
    ):
        """
        Return an SVG of the rack elevation

        :param face: Enum of [front, rear] representing the desired side of the rack elevation to render
        :param user: User instance to be used for evaluating device view permissions. If None, all devices
            will be included.
        :param unit_width: Width in pixels for the rendered drawing
        :param unit_height: Height of each rack unit for the rendered drawing. Note this is not the total
            height of the elevation
        :param legend_width: Width of the unit legend, in pixels
        :param margin_width: Width of the rigth-hand margin, in pixels
        :param include_images: Embed front/rear device images where available
        :param base_url: Base URL for links and images. If none, URLs will be relative.
        """
        elevation = RackElevationSVG(
            self,
            unit_width=unit_width,
            unit_height=unit_height,
            legend_width=legend_width,
            margin_width=margin_width,
            user=user,
            include_images=include_images,
            base_url=base_url,
            highlight_params=highlight_params
        )

        return elevation.render(face)

    def get_0u_devices(self):
        return self.devices.filter(position=0)

    def get_utilization(self):
        """
        Determine the utilization rate of the rack and return it as a percentage. Occupied and reserved units both count
        as utilized.
        """
        # Determine unoccupied units
        total_units = len(list(self.units))
        available_units = self.get_available_units(u_height=0.5)

        # Remove reserved units
        for ru in self.get_reserved_units():
            for u in drange(ru, ru + 1, 0.5):
                if u in available_units:
                    available_units.remove(u)

        occupied_unit_count = total_units - len(available_units)
        percentage = float(occupied_unit_count) / total_units * 100

        return percentage

    def get_power_utilization(self):
        """
        Determine the utilization rate of power in the rack and return it as a percentage.
        """
        powerfeeds = PowerFeed.objects.filter(rack=self)
        available_power_total = sum(pf.available_power for pf in powerfeeds)
        if not available_power_total:
            return 0

        powerports = []
        for powerfeed in powerfeeds:
            powerports.extend([
                peer for peer in powerfeed.link_peers if isinstance(peer, PowerPort)
            ])

        allocated_draw = sum([
            powerport.get_power_draw()['allocated'] for powerport in powerports
        ])

        return int(allocated_draw / available_power_total * 100)

    @cached_property
    def total_weight(self):
        total_weight = sum(
            device.device_type._abs_weight
            for device in self.devices.exclude(device_type___abs_weight__isnull=True).prefetch_related('device_type')
        )
        total_weight += sum(
            module.module_type._abs_weight
            for module in Module.objects.filter(device__rack=self)
            .exclude(module_type___abs_weight__isnull=True)
            .prefetch_related('module_type')
        )
        if self._abs_weight:
            total_weight += self._abs_weight
        return round(total_weight / 1000, 2)


class RackReservation(PrimaryModel):
    """
    One or more reserved units within a Rack.
    """
    rack = models.ForeignKey(
        to='dcim.Rack',
        on_delete=models.CASCADE,
        related_name='reservations'
    )
    units = ArrayField(
        base_field=models.PositiveSmallIntegerField()
    )
    tenant = models.ForeignKey(
        to='tenancy.Tenant',
        on_delete=models.PROTECT,
        related_name='rackreservations',
        blank=True,
        null=True
    )
    user = models.ForeignKey(
        to=User,
        on_delete=models.PROTECT
    )
    description = models.CharField(
        max_length=200
    )

<<<<<<< HEAD
    prerequisite_models = (
        'dcim.Rack',
    )
=======
    clone_fields = ('rack', 'user', 'tenant')
>>>>>>> fb407e90

    class Meta:
        ordering = ['created', 'pk']

    def __str__(self):
        return "Reservation for rack {}".format(self.rack)

    def get_absolute_url(self):
        return reverse('dcim:rackreservation', args=[self.pk])

    def clean(self):
        super().clean()

        if hasattr(self, 'rack') and self.units:

            # Validate that all specified units exist in the Rack.
            invalid_units = [u for u in self.units if u not in self.rack.units]
            if invalid_units:
                raise ValidationError({
                    'units': "Invalid unit(s) for {}U rack: {}".format(
                        self.rack.u_height,
                        ', '.join([str(u) for u in invalid_units]),
                    ),
                })

            # Check that none of the units has already been reserved for this Rack.
            reserved_units = []
            for resv in self.rack.reservations.exclude(pk=self.pk):
                reserved_units += resv.units
            conflicting_units = [u for u in self.units if u in reserved_units]
            if conflicting_units:
                raise ValidationError({
                    'units': 'The following units have already been reserved: {}'.format(
                        ', '.join([str(u) for u in conflicting_units]),
                    )
                })

    @property
    def unit_list(self):
        return array_to_string(self.units)<|MERGE_RESOLUTION|>--- conflicted
+++ resolved
@@ -486,13 +486,10 @@
         max_length=200
     )
 
-<<<<<<< HEAD
+    clone_fields = ('rack', 'user', 'tenant')
     prerequisite_models = (
         'dcim.Rack',
     )
-=======
-    clone_fields = ('rack', 'user', 'tenant')
->>>>>>> fb407e90
 
     class Meta:
         ordering = ['created', 'pk']
