--- conflicted
+++ resolved
@@ -189,16 +189,11 @@
     vc_priority = tables.Column(
         verbose_name='VC Priority'
     )
-<<<<<<< HEAD
     comments = columns.MarkdownColumn()
-    tags = columns.TagColumn(
-=======
     contacts = tables.ManyToManyColumn(
         linkify_item=True
     )
-    comments = MarkdownColumn()
-    tags = TagColumn(
->>>>>>> 9a0bb14e
+    tags = columns.TagColumn(
         url_name='dcim:device_list'
     )
 
