--- conflicted
+++ resolved
@@ -4,13 +4,8 @@
 
 from dcim.models import Cable
 from netbox.tables import NetBoxTable, columns
-<<<<<<< HEAD
-from tenancy.tables import TenantColumn
+from tenancy.tables import TenancyColumnsMixin
 from .template_code import CABLE_LENGTH
-=======
-from tenancy.tables import TenancyColumnsMixin
-from .template_code import CABLE_LENGTH, CABLE_TERMINATION_PARENT
->>>>>>> 57397570
 
 __all__ = (
     'CableTable',
@@ -51,16 +46,9 @@
 # Cables
 #
 
-<<<<<<< HEAD
-class CableTable(NetBoxTable):
+class CableTable(TenancyColumnsMixin, NetBoxTable):
     a_terminations = CableTerminationsColumn(
         cable_end='A',
-=======
-class CableTable(TenancyColumnsMixin, NetBoxTable):
-    termination_a_parent = tables.TemplateColumn(
-        template_code=CABLE_TERMINATION_PARENT,
-        accessor=Accessor('termination_a'),
->>>>>>> 57397570
         orderable=False,
         verbose_name='Termination A'
     )
@@ -130,14 +118,9 @@
     class Meta(NetBoxTable.Meta):
         model = Cable
         fields = (
-<<<<<<< HEAD
             'pk', 'id', 'label', 'a_terminations', 'b_terminations', 'device_a', 'device_b', 'rack_a', 'rack_b',
-            'location_a', 'location_b', 'site_a', 'site_b', 'status', 'type', 'tenant', 'color', 'length', 'tags',
-            'created', 'last_updated',
-=======
-            'pk', 'id', 'label', 'termination_a_parent', 'rack_a', 'termination_a', 'termination_b_parent', 'rack_b', 'termination_b',
-            'status', 'type', 'tenant', 'tenant_group', 'color', 'length', 'tags', 'created', 'last_updated',
->>>>>>> 57397570
+            'location_a', 'location_b', 'site_a', 'site_b', 'status', 'type', 'tenant', 'tenant_group', 'color',
+            'length', 'tags', 'created', 'last_updated',
         )
         default_columns = (
             'pk', 'id', 'label', 'a_terminations', 'b_terminations', 'status', 'type',
