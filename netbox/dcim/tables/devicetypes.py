--- conflicted
+++ resolved
@@ -85,14 +85,12 @@
     tags = columns.TagColumn(
         url_name='dcim:devicetype_list'
     )
-<<<<<<< HEAD
+    u_height = columns.TemplateColumn(
+        template_code='{{ value|floatformat }}'
+    )
     weight = columns.TemplateColumn(
         template_code=DEVICE_WEIGHT,
         order_by=('_abs_weight', 'weight_unit')
-=======
-    u_height = columns.TemplateColumn(
-        template_code='{{ value|floatformat }}'
->>>>>>> 62820ea2
     )
 
     class Meta(NetBoxTable.Meta):
