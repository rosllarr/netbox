import re

from django import forms
from django.contrib.auth.models import User
from django.contrib.contenttypes.models import ContentType
from django.contrib.postgres.forms.array import SimpleArrayField
from django.core.exceptions import ObjectDoesNotExist
from django.utils.safestring import mark_safe
from django.utils.translation import gettext as _
from netaddr import EUI
from netaddr.core import AddrFormatError
from timezone_field import TimeZoneFormField

from circuits.models import Circuit, CircuitTermination, Provider
from extras.forms import (
    AddRemoveTagsForm, CustomFieldModelBulkEditForm, CustomFieldModelCSVForm, CustomFieldModelFilterForm, CustomFieldModelForm,
    CustomFieldsMixin, LocalConfigContextFilterForm,
)
from extras.models import Tag
from ipam.constants import BGP_ASN_MAX, BGP_ASN_MIN
from ipam.models import IPAddress, VLAN, VLANGroup
from tenancy.forms import TenancyFilterForm, TenancyForm
from tenancy.models import Tenant
from utilities.forms import (
    APISelect, APISelectMultiple, add_blank_choice, BootstrapMixin, BulkEditForm, BulkEditNullBooleanSelect,
    ColorField, CommentField, CSVChoiceField, CSVContentTypeField, CSVModelChoiceField, CSVTypedChoiceField,
    DynamicModelChoiceField, DynamicModelMultipleChoiceField, ExpandableNameField, form_from_model, JSONField,
    NumericArrayField, SelectWithPK, SmallTextarea, SlugField, StaticSelect, StaticSelectMultiple, TagFilterField,
    BOOLEAN_WITH_BLANK_CHOICES,
)
from virtualization.models import Cluster, ClusterGroup
from .choices import *
from .constants import *
from .models import *

DEVICE_BY_PK_RE = r'{\d+\}'

INTERFACE_MODE_HELP_TEXT = """
Access: One untagged VLAN<br />
Tagged: One untagged VLAN and/or one or more tagged VLANs<br />
Tagged (All): Implies all VLANs are available (w/optional untagged VLAN)
"""


def get_device_by_name_or_pk(name):
    """
    Attempt to retrieve a device by either its name or primary key ('{pk}').
    """
    if re.match(DEVICE_BY_PK_RE, name):
        pk = name.strip('{}')
        device = Device.objects.get(pk=pk)
    else:
        device = Device.objects.get(name=name)
    return device


class DeviceComponentFilterForm(BootstrapMixin, CustomFieldModelFilterForm):
    field_order = [
        'q', 'name', 'label', 'region_id', 'site_group_id', 'site_id',
    ]
    field_groups = [
        ['q'],
        ['name', 'label'],
        ['region_id', 'site_group_id', 'site_id'],
    ]
    q = forms.CharField(
        required=False,
        widget=forms.TextInput(attrs={'placeholder': _('All Fields')}),
        label=_('Search')
    )
    name = forms.CharField(
        required=False
    )
    label = forms.CharField(
        required=False
    )
    region_id = DynamicModelMultipleChoiceField(
        queryset=Region.objects.all(),
        required=False,
        label=_('Region'),
        fetch_trigger='open'
    )
    site_group_id = DynamicModelMultipleChoiceField(
        queryset=SiteGroup.objects.all(),
        required=False,
        label=_('Site group'),
        fetch_trigger='open'
    )
    site_id = DynamicModelMultipleChoiceField(
        queryset=Site.objects.all(),
        required=False,
        query_params={
            'region_id': '$region_id'
        },
        label=_('Site'),
        fetch_trigger='open'
    )
    device_id = DynamicModelMultipleChoiceField(
        queryset=Device.objects.all(),
        required=False,
        query_params={
            'site_id': '$site_id'
        },
        label=_('Device'),
        fetch_trigger='open'
    )


class InterfaceCommonForm(forms.Form):
    mac_address = forms.CharField(
        empty_value=None,
        required=False,
        label='MAC address'
    )
    mtu = forms.IntegerField(
        required=False,
        min_value=INTERFACE_MTU_MIN,
        max_value=INTERFACE_MTU_MAX,
        label='MTU'
    )

    def clean(self):
        super().clean()

        parent_field = 'device' if 'device' in self.cleaned_data else 'virtual_machine'
        tagged_vlans = self.cleaned_data['tagged_vlans']

        # Untagged interfaces cannot be assigned tagged VLANs
        if self.cleaned_data['mode'] == InterfaceModeChoices.MODE_ACCESS and tagged_vlans:
            raise forms.ValidationError({
                'mode': "An access interface cannot have tagged VLANs assigned."
            })

        # Remove all tagged VLAN assignments from "tagged all" interfaces
        elif self.cleaned_data['mode'] == InterfaceModeChoices.MODE_TAGGED_ALL:
            self.cleaned_data['tagged_vlans'] = []

        # Validate tagged VLANs; must be a global VLAN or in the same site
        elif self.cleaned_data['mode'] == InterfaceModeChoices.MODE_TAGGED:
            valid_sites = [None, self.cleaned_data[parent_field].site]
            invalid_vlans = [str(v) for v in tagged_vlans if v.site not in valid_sites]

            if invalid_vlans:
                raise forms.ValidationError({
                    'tagged_vlans': f"The tagged VLANs ({', '.join(invalid_vlans)}) must belong to the same site as "
                                    f"the interface's parent device/VM, or they must be global"
                })


class ComponentForm(forms.Form):
    """
    Subclass this form when facilitating the creation of one or more device component or component templates based on
    a name pattern.
    """
    name_pattern = ExpandableNameField(
        label='Name'
    )
    label_pattern = ExpandableNameField(
        label='Label',
        required=False,
        help_text='Alphanumeric ranges are supported. (Must match the number of names being created.)'
    )

    def clean(self):
        super().clean()

        # Validate that the number of components being created from both the name_pattern and label_pattern are equal
        if self.cleaned_data['label_pattern']:
            name_pattern_count = len(self.cleaned_data['name_pattern'])
            label_pattern_count = len(self.cleaned_data['label_pattern'])
            if name_pattern_count != label_pattern_count:
                raise forms.ValidationError({
                    'label_pattern': f'The provided name pattern will create {name_pattern_count} components, however '
                                     f'{label_pattern_count} labels will be generated. These counts must match.'
                }, code='label_pattern_mismatch')


#
# Fields
#

class MACAddressField(forms.Field):
    widget = forms.CharField
    default_error_messages = {
        'invalid': 'MAC address must be in EUI-48 format',
    }

    def to_python(self, value):
        value = super().to_python(value)

        # Validate MAC address format
        try:
            value = EUI(value.strip())
        except AddrFormatError:
            raise forms.ValidationError(self.error_messages['invalid'], code='invalid')

        return value


#
# Regions
#

class RegionForm(BootstrapMixin, CustomFieldModelForm):
    parent = DynamicModelChoiceField(
        queryset=Region.objects.all(),
        required=False
    )
    slug = SlugField()

    class Meta:
        model = Region
        fields = (
            'parent', 'name', 'slug', 'description',
        )


class RegionCSVForm(CustomFieldModelCSVForm):
    parent = CSVModelChoiceField(
        queryset=Region.objects.all(),
        required=False,
        to_field_name='name',
        help_text='Name of parent region'
    )

    class Meta:
        model = Region
        fields = ('name', 'slug', 'parent', 'description')


class RegionBulkEditForm(BootstrapMixin, CustomFieldModelBulkEditForm):
    pk = forms.ModelMultipleChoiceField(
        queryset=Region.objects.all(),
        widget=forms.MultipleHiddenInput
    )
    parent = DynamicModelChoiceField(
        queryset=Region.objects.all(),
        required=False
    )
    description = forms.CharField(
        max_length=200,
        required=False
    )

    class Meta:
        nullable_fields = ['parent', 'description']


class RegionFilterForm(BootstrapMixin, CustomFieldModelFilterForm):
    model = Site
    field_groups = [
        ['q'],
    ]
    q = forms.CharField(
        required=False,
        widget=forms.TextInput(attrs={'placeholder': _('All Fields')}),
        label=_('Search')
    )


#
# Site groups
#

class SiteGroupForm(BootstrapMixin, CustomFieldModelForm):
    parent = DynamicModelChoiceField(
        queryset=SiteGroup.objects.all(),
        required=False
    )
    slug = SlugField()

    class Meta:
        model = SiteGroup
        fields = (
            'parent', 'name', 'slug', 'description',
        )


class SiteGroupCSVForm(CustomFieldModelCSVForm):
    parent = CSVModelChoiceField(
        queryset=SiteGroup.objects.all(),
        required=False,
        to_field_name='name',
        help_text='Name of parent site group'
    )

    class Meta:
        model = SiteGroup
        fields = ('name', 'slug', 'parent', 'description')


class SiteGroupBulkEditForm(BootstrapMixin, CustomFieldModelBulkEditForm):
    pk = forms.ModelMultipleChoiceField(
        queryset=SiteGroup.objects.all(),
        widget=forms.MultipleHiddenInput
    )
    parent = DynamicModelChoiceField(
        queryset=SiteGroup.objects.all(),
        required=False
    )
    description = forms.CharField(
        max_length=200,
        required=False
    )

    class Meta:
        nullable_fields = ['parent', 'description']


class SiteGroupFilterForm(BootstrapMixin, CustomFieldModelFilterForm):
    model = SiteGroup
    field_groups = [
        ['q'],
    ]
    q = forms.CharField(
        required=False,
        widget=forms.TextInput(attrs={'placeholder': _('All Fields')}),
        label=_('Search')
    )


#
# Sites
#

class SiteForm(BootstrapMixin, TenancyForm, CustomFieldModelForm):
    region = DynamicModelChoiceField(
        queryset=Region.objects.all(),
        required=False
    )
    group = DynamicModelChoiceField(
        queryset=SiteGroup.objects.all(),
        required=False
    )
    slug = SlugField()
    time_zone = TimeZoneFormField(
        choices=add_blank_choice(TimeZoneFormField().choices),
        required=False,
        widget=StaticSelect()
    )
    comments = CommentField()
    tags = DynamicModelMultipleChoiceField(
        queryset=Tag.objects.all(),
        required=False
    )

    class Meta:
        model = Site
        fields = [
            'name', 'slug', 'status', 'region', 'group', 'tenant_group', 'tenant', 'facility', 'asn', 'time_zone',
            'description', 'physical_address', 'shipping_address', 'latitude', 'longitude', 'contact_name',
            'contact_phone', 'contact_email', 'comments', 'tags',
        ]
        fieldsets = (
            ('Site', (
                'name', 'slug', 'status', 'region', 'group', 'facility', 'asn', 'time_zone', 'description', 'tags',
            )),
            ('Tenancy', ('tenant_group', 'tenant')),
            ('Contact Info', (
                'physical_address', 'shipping_address', 'latitude', 'longitude', 'contact_name', 'contact_phone',
                'contact_email',
            )),
        )
        widgets = {
            'physical_address': SmallTextarea(
                attrs={
                    'rows': 3,
                }
            ),
            'shipping_address': SmallTextarea(
                attrs={
                    'rows': 3,
                }
            ),
            'status': StaticSelect(),
            'time_zone': StaticSelect(),
        }
        help_texts = {
            'name': "Full name of the site",
            'facility': "Data center provider and facility (e.g. Equinix NY7)",
            'asn': "BGP autonomous system number",
            'time_zone': "Local time zone",
            'description': "Short description (will appear in sites list)",
            'physical_address': "Physical location of the building (e.g. for GPS)",
            'shipping_address': "If different from the physical address",
            'latitude': "Latitude in decimal format (xx.yyyyyy)",
            'longitude': "Longitude in decimal format (xx.yyyyyy)"
        }


class SiteCSVForm(CustomFieldModelCSVForm):
    status = CSVChoiceField(
        choices=SiteStatusChoices,
        required=False,
        help_text='Operational status'
    )
    region = CSVModelChoiceField(
        queryset=Region.objects.all(),
        required=False,
        to_field_name='name',
        help_text='Assigned region'
    )
    group = CSVModelChoiceField(
        queryset=SiteGroup.objects.all(),
        required=False,
        to_field_name='name',
        help_text='Assigned group'
    )
    tenant = CSVModelChoiceField(
        queryset=Tenant.objects.all(),
        required=False,
        to_field_name='name',
        help_text='Assigned tenant'
    )

    class Meta:
        model = Site
        fields = (
            'name', 'slug', 'status', 'region', 'group', 'tenant', 'facility', 'asn', 'time_zone', 'description',
            'physical_address', 'shipping_address', 'latitude', 'longitude', 'contact_name', 'contact_phone',
            'contact_email', 'comments',
        )
        help_texts = {
            'time_zone': mark_safe(
                'Time zone (<a href="https://en.wikipedia.org/wiki/List_of_tz_database_time_zones">available options</a>)'
            )
        }


class SiteBulkEditForm(BootstrapMixin, AddRemoveTagsForm, CustomFieldModelBulkEditForm):
    pk = forms.ModelMultipleChoiceField(
        queryset=Site.objects.all(),
        widget=forms.MultipleHiddenInput
    )
    status = forms.ChoiceField(
        choices=add_blank_choice(SiteStatusChoices),
        required=False,
        initial='',
        widget=StaticSelect()
    )
    region = DynamicModelChoiceField(
        queryset=Region.objects.all(),
        required=False
    )
    group = DynamicModelChoiceField(
        queryset=SiteGroup.objects.all(),
        required=False
    )
    tenant = DynamicModelChoiceField(
        queryset=Tenant.objects.all(),
        required=False
    )
    asn = forms.IntegerField(
        min_value=BGP_ASN_MIN,
        max_value=BGP_ASN_MAX,
        required=False,
        label='ASN'
    )
    description = forms.CharField(
        max_length=100,
        required=False
    )
    time_zone = TimeZoneFormField(
        choices=add_blank_choice(TimeZoneFormField().choices),
        required=False,
        widget=StaticSelect()
    )

    class Meta:
        nullable_fields = [
            'region', 'group', 'tenant', 'asn', 'description', 'time_zone',
        ]


class SiteFilterForm(BootstrapMixin, TenancyFilterForm, CustomFieldModelFilterForm):
    model = Site
    field_order = ['q', 'status', 'region_id', 'tenant_group_id', 'tenant_id']
    field_groups = [
        ['q'],
        ['status', 'region_id'],
        ['tenant_group_id', 'tenant_id'],
        ['tag']
    ]
    q = forms.CharField(
        required=False,
        widget=forms.TextInput(attrs={'placeholder': _('All Fields')}),
        label=_('Search')
    )
    status = forms.MultipleChoiceField(
        choices=SiteStatusChoices,
        required=False,
        widget=StaticSelectMultiple(),
    )
    region_id = DynamicModelMultipleChoiceField(
        queryset=Region.objects.all(),
        required=False,
        label=_('Region'),
        fetch_trigger='open'
    )
    group_id = DynamicModelMultipleChoiceField(
        queryset=SiteGroup.objects.all(),
        required=False,
        label=_('Group'),
        fetch_trigger='open'
    )
    tag = TagFilterField(model)


#
# Locations
#

class LocationForm(BootstrapMixin, CustomFieldModelForm):
    region = DynamicModelChoiceField(
        queryset=Region.objects.all(),
        required=False,
        initial_params={
            'sites': '$site'
        }
    )
    site_group = DynamicModelChoiceField(
        queryset=SiteGroup.objects.all(),
        required=False,
        initial_params={
            'sites': '$site'
        }
    )
    site = DynamicModelChoiceField(
        queryset=Site.objects.all(),
        query_params={
            'region_id': '$region',
            'group_id': '$site_group',
        }
    )
    parent = DynamicModelChoiceField(
        queryset=Location.objects.all(),
        required=False,
        query_params={
            'site_id': '$site'
        }
    )
    slug = SlugField()

    class Meta:
        model = Location
        fields = (
            'region', 'site_group', 'site', 'parent', 'name', 'slug', 'description',
        )


class LocationCSVForm(CustomFieldModelCSVForm):
    site = CSVModelChoiceField(
        queryset=Site.objects.all(),
        to_field_name='name',
        help_text='Assigned site'
    )
    parent = CSVModelChoiceField(
        queryset=Location.objects.all(),
        required=False,
        to_field_name='name',
        help_text='Parent location',
        error_messages={
            'invalid_choice': 'Location not found.',
        }
    )

    class Meta:
        model = Location
        fields = ('site', 'parent', 'name', 'slug', 'description')


class LocationBulkEditForm(BootstrapMixin, CustomFieldModelBulkEditForm):
    pk = forms.ModelMultipleChoiceField(
        queryset=Location.objects.all(),
        widget=forms.MultipleHiddenInput
    )
    site = DynamicModelChoiceField(
        queryset=Site.objects.all(),
        required=False
    )
    parent = DynamicModelChoiceField(
        queryset=Location.objects.all(),
        required=False,
        query_params={
            'site_id': '$site'
        }
    )
    description = forms.CharField(
        max_length=200,
        required=False
    )

    class Meta:
        nullable_fields = ['parent', 'description']


class LocationFilterForm(BootstrapMixin, CustomFieldModelFilterForm):
    model = Location
    q = forms.CharField(
        required=False,
        widget=forms.TextInput(attrs={'placeholder': _('All Fields')}),
        label=_('Search')
    )
    region_id = DynamicModelMultipleChoiceField(
        queryset=Region.objects.all(),
        required=False,
        label=_('Region'),
        fetch_trigger='open'
    )
    site_id = DynamicModelMultipleChoiceField(
        queryset=Site.objects.all(),
        required=False,
        query_params={
            'region_id': '$region_id'
        },
        label=_('Site'),
        fetch_trigger='open'
    )
    parent_id = DynamicModelMultipleChoiceField(
        queryset=Location.objects.all(),
        required=False,
        query_params={
            'region_id': '$region_id',
            'site_id': '$site_id',
        },
        label=_('Parent'),
        fetch_trigger='open'
    )


#
# Rack roles
#

class RackRoleForm(BootstrapMixin, CustomFieldModelForm):
    slug = SlugField()

    class Meta:
        model = RackRole
        fields = [
            'name', 'slug', 'color', 'description',
        ]


class RackRoleCSVForm(CustomFieldModelCSVForm):
    slug = SlugField()

    class Meta:
        model = RackRole
        fields = ('name', 'slug', 'color', 'description')
        help_texts = {
            'color': mark_safe('RGB color in hexadecimal (e.g. <code>00ff00</code>)'),
        }


class RackRoleBulkEditForm(BootstrapMixin, CustomFieldModelBulkEditForm):
    pk = forms.ModelMultipleChoiceField(
        queryset=RackRole.objects.all(),
        widget=forms.MultipleHiddenInput
    )
    color = ColorField(
        required=False
    )
    description = forms.CharField(
        max_length=200,
        required=False
    )

    class Meta:
        nullable_fields = ['color', 'description']


#
# Racks
#

class RackForm(BootstrapMixin, TenancyForm, CustomFieldModelForm):
    region = DynamicModelChoiceField(
        queryset=Region.objects.all(),
        required=False,
        initial_params={
            'sites': '$site'
        }
    )
    site_group = DynamicModelChoiceField(
        queryset=SiteGroup.objects.all(),
        required=False,
        initial_params={
            'sites': '$site'
        }
    )
    site = DynamicModelChoiceField(
        queryset=Site.objects.all(),
        query_params={
            'region_id': '$region',
            'group_id': '$site_group',
        }
    )
    location = DynamicModelChoiceField(
        queryset=Location.objects.all(),
        required=False,
        query_params={
            'site_id': '$site'
        }
    )
    role = DynamicModelChoiceField(
        queryset=RackRole.objects.all(),
        required=False
    )
    comments = CommentField()
    tags = DynamicModelMultipleChoiceField(
        queryset=Tag.objects.all(),
        required=False
    )

    class Meta:
        model = Rack
        fields = [
            'region', 'site_group', 'site', 'location', 'name', 'facility_id', 'tenant_group', 'tenant', 'status',
            'role', 'serial', 'asset_tag', 'type', 'width', 'u_height', 'desc_units', 'outer_width', 'outer_depth',
            'outer_unit', 'comments', 'tags',
        ]
        help_texts = {
            'site': "The site at which the rack exists",
            'name': "Organizational rack name",
            'facility_id': "The unique rack ID assigned by the facility",
            'u_height': "Height in rack units",
        }
        widgets = {
            'status': StaticSelect(),
            'type': StaticSelect(),
            'width': StaticSelect(),
            'outer_unit': StaticSelect(),
        }


class RackCSVForm(CustomFieldModelCSVForm):
    site = CSVModelChoiceField(
        queryset=Site.objects.all(),
        to_field_name='name'
    )
    location = CSVModelChoiceField(
        queryset=Location.objects.all(),
        required=False,
        to_field_name='name'
    )
    tenant = CSVModelChoiceField(
        queryset=Tenant.objects.all(),
        required=False,
        to_field_name='name',
        help_text='Name of assigned tenant'
    )
    status = CSVChoiceField(
        choices=RackStatusChoices,
        required=False,
        help_text='Operational status'
    )
    role = CSVModelChoiceField(
        queryset=RackRole.objects.all(),
        required=False,
        to_field_name='name',
        help_text='Name of assigned role'
    )
    type = CSVChoiceField(
        choices=RackTypeChoices,
        required=False,
        help_text='Rack type'
    )
    width = forms.ChoiceField(
        choices=RackWidthChoices,
        help_text='Rail-to-rail width (in inches)'
    )
    outer_unit = CSVChoiceField(
        choices=RackDimensionUnitChoices,
        required=False,
        help_text='Unit for outer dimensions'
    )

    class Meta:
        model = Rack
        fields = (
            'site', 'location', 'name', 'facility_id', 'tenant', 'status', 'role', 'type', 'serial', 'asset_tag',
            'width', 'u_height', 'desc_units', 'outer_width', 'outer_depth', 'outer_unit', 'comments',
        )

    def __init__(self, data=None, *args, **kwargs):
        super().__init__(data, *args, **kwargs)

        if data:

            # Limit location queryset by assigned site
            params = {f"site__{self.fields['site'].to_field_name}": data.get('site')}
            self.fields['location'].queryset = self.fields['location'].queryset.filter(**params)


class RackBulkEditForm(BootstrapMixin, AddRemoveTagsForm, CustomFieldModelBulkEditForm):
    pk = forms.ModelMultipleChoiceField(
        queryset=Rack.objects.all(),
        widget=forms.MultipleHiddenInput
    )
    region = DynamicModelChoiceField(
        queryset=Region.objects.all(),
        required=False,
        initial_params={
            'sites': '$site'
        }
    )
    site_group = DynamicModelChoiceField(
        queryset=SiteGroup.objects.all(),
        required=False,
        initial_params={
            'sites': '$site'
        }
    )
    site = DynamicModelChoiceField(
        queryset=Site.objects.all(),
        required=False,
        query_params={
            'region_id': '$region',
            'group_id': '$site_group',
        }
    )
    location = DynamicModelChoiceField(
        queryset=Location.objects.all(),
        required=False,
        query_params={
            'site_id': '$site'
        }
    )
    tenant = DynamicModelChoiceField(
        queryset=Tenant.objects.all(),
        required=False
    )
    status = forms.ChoiceField(
        choices=add_blank_choice(RackStatusChoices),
        required=False,
        initial='',
        widget=StaticSelect()
    )
    role = DynamicModelChoiceField(
        queryset=RackRole.objects.all(),
        required=False
    )
    serial = forms.CharField(
        max_length=50,
        required=False,
        label='Serial Number'
    )
    asset_tag = forms.CharField(
        max_length=50,
        required=False
    )
    type = forms.ChoiceField(
        choices=add_blank_choice(RackTypeChoices),
        required=False,
        widget=StaticSelect()
    )
    width = forms.ChoiceField(
        choices=add_blank_choice(RackWidthChoices),
        required=False,
        widget=StaticSelect()
    )
    u_height = forms.IntegerField(
        required=False,
        label='Height (U)'
    )
    desc_units = forms.NullBooleanField(
        required=False,
        widget=BulkEditNullBooleanSelect,
        label='Descending units'
    )
    outer_width = forms.IntegerField(
        required=False,
        min_value=1
    )
    outer_depth = forms.IntegerField(
        required=False,
        min_value=1
    )
    outer_unit = forms.ChoiceField(
        choices=add_blank_choice(RackDimensionUnitChoices),
        required=False,
        widget=StaticSelect()
    )
    comments = CommentField(
        widget=SmallTextarea,
        label='Comments'
    )

    class Meta:
        nullable_fields = [
            'location', 'tenant', 'role', 'serial', 'asset_tag', 'outer_width', 'outer_depth', 'outer_unit', 'comments',
        ]


class RackFilterForm(BootstrapMixin, TenancyFilterForm, CustomFieldModelFilterForm):
    model = Rack
    field_order = ['q', 'region_id', 'site_id', 'location_id', 'status', 'role_id', 'tenant_group_id', 'tenant_id']
    field_groups = [
        ['q'],
        ['status', 'role_id'],
        ['region_id', 'site_id', 'location_id'],
        ['tenant_group_id', 'tenant_id'],
    ]
    q = forms.CharField(
        required=False,
        widget=forms.TextInput(attrs={'placeholder': _('All Fields')}),
        label=_('Search')
    )
    region_id = DynamicModelMultipleChoiceField(
        queryset=Region.objects.all(),
        required=False,
        label=_('Region'),
        fetch_trigger='open'
    )
    site_id = DynamicModelMultipleChoiceField(
        queryset=Site.objects.all(),
        required=False,
        query_params={
            'region_id': '$region_id'
        },
        label=_('Site'),
        fetch_trigger='open'
    )
    location_id = DynamicModelMultipleChoiceField(
        queryset=Location.objects.all(),
        required=False,
        null_option='None',
        query_params={
            'site_id': '$site_id'
        },
        label=_('Location'),
        fetch_trigger='open'
    )
    status = forms.MultipleChoiceField(
        choices=RackStatusChoices,
        required=False,
        widget=StaticSelectMultiple()
    )
    type = forms.MultipleChoiceField(
        choices=RackTypeChoices,
        required=False,
        widget=StaticSelectMultiple()
    )
    width = forms.MultipleChoiceField(
        choices=RackWidthChoices,
        required=False,
        widget=StaticSelectMultiple()
    )
    role_id = DynamicModelMultipleChoiceField(
        queryset=RackRole.objects.all(),
        required=False,
        null_option='None',
        label=_('Role'),
        fetch_trigger='open'
    )
    asset_tag = forms.CharField(
        required=False
    )
    tag = TagFilterField(model)


#
# Rack elevations
#

class RackElevationFilterForm(RackFilterForm):
    field_order = [
        'q', 'region_id', 'site_id', 'location_id', 'id', 'status', 'role_id', 'tenant_group_id',
        'tenant_id',
    ]
    id = DynamicModelMultipleChoiceField(
        queryset=Rack.objects.all(),
        label=_('Rack'),
        required=False,
        query_params={
            'site_id': '$site_id',
            'location_id': '$location_id',
        },
        fetch_trigger='open'
    )


#
# Rack reservations
#

class RackReservationForm(BootstrapMixin, TenancyForm, CustomFieldModelForm):
    region = DynamicModelChoiceField(
        queryset=Region.objects.all(),
        required=False,
        initial_params={
            'sites': '$site'
        },
        fetch_trigger='open'
    )
    site_group = DynamicModelChoiceField(
        queryset=SiteGroup.objects.all(),
        required=False,
        initial_params={
            'sites': '$site'
        },
        fetch_trigger='open'
    )
    site = DynamicModelChoiceField(
        queryset=Site.objects.all(),
        required=False,
        query_params={
            'region_id': '$region',
            'group_id': '$site_group',
        },
        fetch_trigger='open'
    )
    location = DynamicModelChoiceField(
        queryset=Location.objects.all(),
        required=False,
        query_params={
            'site_id': '$site'
        },
        fetch_trigger='open'
    )
    rack = DynamicModelChoiceField(
        queryset=Rack.objects.all(),
        query_params={
            'site_id': '$site',
            'location_id': '$location',
        },
        fetch_trigger='open'
    )
    units = NumericArrayField(
        base_field=forms.IntegerField(),
        help_text="Comma-separated list of numeric unit IDs. A range may be specified using a hyphen."
    )
    user = forms.ModelChoiceField(
        queryset=User.objects.order_by(
            'username'
        ),
        widget=StaticSelect()
    )
    tags = DynamicModelMultipleChoiceField(
        queryset=Tag.objects.all(),
        required=False,
        fetch_trigger='open'
    )

    class Meta:
        model = RackReservation
        fields = [
            'region', 'site_group', 'site', 'location', 'rack', 'units', 'user', 'tenant_group', 'tenant',
            'description', 'tags',
        ]
        fieldsets = (
            ('Reservation', ('region', 'site', 'location', 'rack', 'units', 'user', 'description', 'tags')),
            ('Tenancy', ('tenant_group', 'tenant')),
        )


class RackReservationCSVForm(CustomFieldModelCSVForm):
    site = CSVModelChoiceField(
        queryset=Site.objects.all(),
        to_field_name='name',
        help_text='Parent site'
    )
    location = CSVModelChoiceField(
        queryset=Location.objects.all(),
        to_field_name='name',
        required=False,
        help_text="Rack's location (if any)"
    )
    rack = CSVModelChoiceField(
        queryset=Rack.objects.all(),
        to_field_name='name',
        help_text='Rack'
    )
    units = SimpleArrayField(
        base_field=forms.IntegerField(),
        required=True,
        help_text='Comma-separated list of individual unit numbers'
    )
    tenant = CSVModelChoiceField(
        queryset=Tenant.objects.all(),
        required=False,
        to_field_name='name',
        help_text='Assigned tenant'
    )

    class Meta:
        model = RackReservation
        fields = ('site', 'location', 'rack', 'units', 'tenant', 'description')

    def __init__(self, data=None, *args, **kwargs):
        super().__init__(data, *args, **kwargs)

        if data:

            # Limit location queryset by assigned site
            params = {f"site__{self.fields['site'].to_field_name}": data.get('site')}
            self.fields['location'].queryset = self.fields['location'].queryset.filter(**params)

            # Limit rack queryset by assigned site and group
            params = {
                f"site__{self.fields['site'].to_field_name}": data.get('site'),
                f"location__{self.fields['location'].to_field_name}": data.get('location'),
            }
            self.fields['rack'].queryset = self.fields['rack'].queryset.filter(**params)


class RackReservationBulkEditForm(BootstrapMixin, AddRemoveTagsForm, CustomFieldModelBulkEditForm):
    pk = forms.ModelMultipleChoiceField(
        queryset=RackReservation.objects.all(),
        widget=forms.MultipleHiddenInput()
    )
    user = forms.ModelChoiceField(
        queryset=User.objects.order_by(
            'username'
        ),
        required=False,
        widget=StaticSelect()
    )
    tenant = DynamicModelChoiceField(
        queryset=Tenant.objects.all(),
        required=False
    )
    description = forms.CharField(
        max_length=100,
        required=False
    )

    class Meta:
        nullable_fields = []


class RackReservationFilterForm(BootstrapMixin, TenancyFilterForm, CustomFieldModelFilterForm):
    model = RackReservation
    field_order = ['q', 'region_id', 'site_id', 'location_id', 'user_id', 'tenant_group_id', 'tenant_id']
    field_groups = [
        ['q'],
        ['region_id', 'site_id', 'location_id'],
        ['user_id', 'tenant_group_id', 'tenant_id'],
    ]
    q = forms.CharField(
        required=False,
        widget=forms.TextInput(attrs={'placeholder': _('All Fields')}),
        label=_('Search')
    )
    region_id = DynamicModelMultipleChoiceField(
        queryset=Region.objects.all(),
        required=False,
        label=_('Region'),
        fetch_trigger='open'
    )
    site_id = DynamicModelMultipleChoiceField(
        queryset=Site.objects.all(),
        required=False,
        query_params={
            'region_id': '$region_id'
        },
        label=_('Region'),
        fetch_trigger='open'
    )
    location_id = DynamicModelMultipleChoiceField(
        queryset=Location.objects.prefetch_related('site'),
        required=False,
        label=_('Location'),
        null_option='None',
        fetch_trigger='open'
    )
    user_id = DynamicModelMultipleChoiceField(
        queryset=User.objects.all(),
        required=False,
        label=_('User'),
        widget=APISelectMultiple(
            api_url='/api/users/users/',
        ),
        fetch_trigger='open'
    )
    tag = TagFilterField(model)


#
# Manufacturers
#

class ManufacturerForm(BootstrapMixin, CustomFieldModelForm):
    slug = SlugField()

    class Meta:
        model = Manufacturer
        fields = [
            'name', 'slug', 'description',
        ]


class ManufacturerCSVForm(CustomFieldModelCSVForm):

    class Meta:
        model = Manufacturer
        fields = ('name', 'slug', 'description')


class ManufacturerBulkEditForm(BootstrapMixin, CustomFieldModelBulkEditForm):
    pk = forms.ModelMultipleChoiceField(
        queryset=Manufacturer.objects.all(),
        widget=forms.MultipleHiddenInput
    )
    description = forms.CharField(
        max_length=200,
        required=False
    )

    class Meta:
        nullable_fields = ['description']


#
# Device types
#

class DeviceTypeForm(BootstrapMixin, CustomFieldModelForm):
    manufacturer = DynamicModelChoiceField(
        queryset=Manufacturer.objects.all()
    )
    slug = SlugField(
        slug_source='model'
    )
    comments = CommentField()
    tags = DynamicModelMultipleChoiceField(
        queryset=Tag.objects.all(),
        required=False
    )

    class Meta:
        model = DeviceType
        fields = [
            'manufacturer', 'model', 'slug', 'part_number', 'u_height', 'is_full_depth', 'subdevice_role',
            'front_image', 'rear_image', 'comments', 'tags',
        ]
        fieldsets = (
            ('Device Type', (
                'manufacturer', 'model', 'slug', 'part_number', 'u_height', 'is_full_depth', 'subdevice_role', 'tags',
            )),
            ('Images', ('front_image', 'rear_image')),
        )
        widgets = {
            'subdevice_role': StaticSelect(),
            'front_image': forms.ClearableFileInput(attrs={
                'accept': DEVICETYPE_IMAGE_FORMATS
            }),
            'rear_image': forms.ClearableFileInput(attrs={
                'accept': DEVICETYPE_IMAGE_FORMATS
            })
        }


class DeviceTypeImportForm(BootstrapMixin, forms.ModelForm):
    manufacturer = forms.ModelChoiceField(
        queryset=Manufacturer.objects.all(),
        to_field_name='name'
    )

    class Meta:
        model = DeviceType
        fields = [
            'manufacturer', 'model', 'slug', 'part_number', 'u_height', 'is_full_depth', 'subdevice_role',
            'comments',
        ]


class DeviceTypeBulkEditForm(BootstrapMixin, AddRemoveTagsForm, CustomFieldModelBulkEditForm):
    pk = forms.ModelMultipleChoiceField(
        queryset=DeviceType.objects.all(),
        widget=forms.MultipleHiddenInput()
    )
    manufacturer = DynamicModelChoiceField(
        queryset=Manufacturer.objects.all(),
        required=False
    )
    u_height = forms.IntegerField(
        min_value=1,
        required=False
    )
    is_full_depth = forms.NullBooleanField(
        required=False,
        widget=BulkEditNullBooleanSelect(),
        label='Is full depth'
    )

    class Meta:
        nullable_fields = []


class DeviceTypeFilterForm(BootstrapMixin, CustomFieldModelFilterForm):
    model = DeviceType
    field_groups = [
        ['q'],
        ['manufacturer_id', 'subdevice_role'],
        ['console_ports', 'console_server_ports'],
        ['power_ports', 'power_outlets'],
        ['interfaces', 'pass_through_ports'],
        ['tag']
    ]
    q = forms.CharField(
        required=False,
        widget=forms.TextInput(attrs={'placeholder': _('All Fields')}),
        label=_('Search')
    )
    manufacturer_id = DynamicModelMultipleChoiceField(
        queryset=Manufacturer.objects.all(),
        required=False,
        label=_('Manufacturer'),
        fetch_trigger='open'
    )
    subdevice_role = forms.MultipleChoiceField(
        choices=add_blank_choice(SubdeviceRoleChoices),
        required=False,
        widget=StaticSelectMultiple()
    )
    console_ports = forms.NullBooleanField(
        required=False,
        label='Has console ports',
        widget=StaticSelect(
            choices=BOOLEAN_WITH_BLANK_CHOICES
        )
    )
    console_server_ports = forms.NullBooleanField(
        required=False,
        label='Has console server ports',
        widget=StaticSelect(
            choices=BOOLEAN_WITH_BLANK_CHOICES
        )
    )
    power_ports = forms.NullBooleanField(
        required=False,
        label='Has power ports',
        widget=StaticSelect(
            choices=BOOLEAN_WITH_BLANK_CHOICES
        )
    )
    power_outlets = forms.NullBooleanField(
        required=False,
        label='Has power outlets',
        widget=StaticSelect(
            choices=BOOLEAN_WITH_BLANK_CHOICES
        )
    )
    interfaces = forms.NullBooleanField(
        required=False,
        label='Has interfaces',
        widget=StaticSelect(
            choices=BOOLEAN_WITH_BLANK_CHOICES
        )
    )
    pass_through_ports = forms.NullBooleanField(
        required=False,
        label='Has pass-through ports',
        widget=StaticSelect(
            choices=BOOLEAN_WITH_BLANK_CHOICES
        )
    )
    tag = TagFilterField(model)


#
# Device component templates
#

class ComponentTemplateCreateForm(BootstrapMixin, ComponentForm):
    """
    Base form for the creation of device component templates (subclassed from ComponentTemplateModel).
    """
    manufacturer = DynamicModelChoiceField(
        queryset=Manufacturer.objects.all(),
        required=False,
        initial_params={
            'device_types': 'device_type'
        }
    )
    device_type = DynamicModelChoiceField(
        queryset=DeviceType.objects.all(),
        query_params={
            'manufacturer_id': '$manufacturer'
        }
    )
    description = forms.CharField(
        required=False
    )


class ConsolePortTemplateForm(BootstrapMixin, forms.ModelForm):

    class Meta:
        model = ConsolePortTemplate
        fields = [
            'device_type', 'name', 'label', 'type', 'description',
        ]
        widgets = {
            'device_type': forms.HiddenInput(),
        }


class ConsolePortTemplateCreateForm(ComponentTemplateCreateForm):
    type = forms.ChoiceField(
        choices=add_blank_choice(ConsolePortTypeChoices),
        widget=StaticSelect()
    )
    field_order = ('manufacturer', 'device_type', 'name_pattern', 'label_pattern', 'type', 'description')


class ConsolePortTemplateBulkEditForm(BootstrapMixin, BulkEditForm):
    pk = forms.ModelMultipleChoiceField(
        queryset=ConsolePortTemplate.objects.all(),
        widget=forms.MultipleHiddenInput()
    )
    label = forms.CharField(
        max_length=64,
        required=False
    )
    type = forms.ChoiceField(
        choices=add_blank_choice(ConsolePortTypeChoices),
        required=False,
        widget=StaticSelect()
    )

    class Meta:
        nullable_fields = ('label', 'type', 'description')


class ConsoleServerPortTemplateForm(BootstrapMixin, forms.ModelForm):

    class Meta:
        model = ConsoleServerPortTemplate
        fields = [
            'device_type', 'name', 'label', 'type', 'description',
        ]
        widgets = {
            'device_type': forms.HiddenInput(),
        }


class ConsoleServerPortTemplateCreateForm(ComponentTemplateCreateForm):
    type = forms.ChoiceField(
        choices=add_blank_choice(ConsolePortTypeChoices),
        widget=StaticSelect()
    )
    field_order = ('manufacturer', 'device_type', 'name_pattern', 'label_pattern', 'type', 'description')


class ConsoleServerPortTemplateBulkEditForm(BootstrapMixin, BulkEditForm):
    pk = forms.ModelMultipleChoiceField(
        queryset=ConsoleServerPortTemplate.objects.all(),
        widget=forms.MultipleHiddenInput()
    )
    label = forms.CharField(
        max_length=64,
        required=False
    )
    type = forms.ChoiceField(
        choices=add_blank_choice(ConsolePortTypeChoices),
        required=False,
        widget=StaticSelect()
    )
    description = forms.CharField(
        required=False
    )

    class Meta:
        nullable_fields = ('label', 'type', 'description')


class PowerPortTemplateForm(BootstrapMixin, forms.ModelForm):

    class Meta:
        model = PowerPortTemplate
        fields = [
            'device_type', 'name', 'label', 'type', 'maximum_draw', 'allocated_draw', 'description',
        ]
        widgets = {
            'device_type': forms.HiddenInput(),
        }


class PowerPortTemplateCreateForm(ComponentTemplateCreateForm):
    type = forms.ChoiceField(
        choices=add_blank_choice(PowerPortTypeChoices),
        required=False
    )
    maximum_draw = forms.IntegerField(
        min_value=1,
        required=False,
        help_text="Maximum power draw (watts)"
    )
    allocated_draw = forms.IntegerField(
        min_value=1,
        required=False,
        help_text="Allocated power draw (watts)"
    )
    field_order = (
        'manufacturer', 'device_type', 'name_pattern', 'label_pattern', 'type', 'maximum_draw', 'allocated_draw',
        'description',
    )


class PowerPortTemplateBulkEditForm(BootstrapMixin, BulkEditForm):
    pk = forms.ModelMultipleChoiceField(
        queryset=PowerPortTemplate.objects.all(),
        widget=forms.MultipleHiddenInput()
    )
    label = forms.CharField(
        max_length=64,
        required=False
    )
    type = forms.ChoiceField(
        choices=add_blank_choice(PowerPortTypeChoices),
        required=False,
        widget=StaticSelect()
    )
    maximum_draw = forms.IntegerField(
        min_value=1,
        required=False,
        help_text="Maximum power draw (watts)"
    )
    allocated_draw = forms.IntegerField(
        min_value=1,
        required=False,
        help_text="Allocated power draw (watts)"
    )
    description = forms.CharField(
        required=False
    )

    class Meta:
        nullable_fields = ('label', 'type', 'maximum_draw', 'allocated_draw', 'description')


class PowerOutletTemplateForm(BootstrapMixin, forms.ModelForm):

    class Meta:
        model = PowerOutletTemplate
        fields = [
            'device_type', 'name', 'label', 'type', 'power_port', 'feed_leg', 'description',
        ]
        widgets = {
            'device_type': forms.HiddenInput(),
        }

    def __init__(self, *args, **kwargs):

        super().__init__(*args, **kwargs)

        # Limit power_port choices to current DeviceType
        if hasattr(self.instance, 'device_type'):
            self.fields['power_port'].queryset = PowerPortTemplate.objects.filter(
                device_type=self.instance.device_type
            )


class PowerOutletTemplateCreateForm(ComponentTemplateCreateForm):
    type = forms.ChoiceField(
        choices=add_blank_choice(PowerOutletTypeChoices),
        required=False
    )
    power_port = forms.ModelChoiceField(
        queryset=PowerPortTemplate.objects.all(),
        required=False
    )
    feed_leg = forms.ChoiceField(
        choices=add_blank_choice(PowerOutletFeedLegChoices),
        required=False,
        widget=StaticSelect()
    )
    field_order = (
        'manufacturer', 'device_type', 'name_pattern', 'label_pattern', 'type', 'power_port', 'feed_leg',
        'description',
    )

    def __init__(self, *args, **kwargs):
        super().__init__(*args, **kwargs)

        # Limit power_port choices to current DeviceType
        device_type = DeviceType.objects.get(
            pk=self.initial.get('device_type') or self.data.get('device_type')
        )
        self.fields['power_port'].queryset = PowerPortTemplate.objects.filter(
            device_type=device_type
        )


class PowerOutletTemplateBulkEditForm(BootstrapMixin, BulkEditForm):
    pk = forms.ModelMultipleChoiceField(
        queryset=PowerOutletTemplate.objects.all(),
        widget=forms.MultipleHiddenInput()
    )
    device_type = forms.ModelChoiceField(
        queryset=DeviceType.objects.all(),
        required=False,
        disabled=True,
        widget=forms.HiddenInput()
    )
    label = forms.CharField(
        max_length=64,
        required=False
    )
    type = forms.ChoiceField(
        choices=add_blank_choice(PowerOutletTypeChoices),
        required=False,
        widget=StaticSelect()
    )
    power_port = forms.ModelChoiceField(
        queryset=PowerPortTemplate.objects.all(),
        required=False
    )
    feed_leg = forms.ChoiceField(
        choices=add_blank_choice(PowerOutletFeedLegChoices),
        required=False,
        widget=StaticSelect()
    )
    description = forms.CharField(
        required=False
    )

    class Meta:
        nullable_fields = ('label', 'type', 'power_port', 'feed_leg', 'description')

    def __init__(self, *args, **kwargs):
        super().__init__(*args, **kwargs)

        # Limit power_port queryset to PowerPortTemplates which belong to the parent DeviceType
        if 'device_type' in self.initial:
            device_type = DeviceType.objects.filter(pk=self.initial['device_type']).first()
            self.fields['power_port'].queryset = PowerPortTemplate.objects.filter(device_type=device_type)
        else:
            self.fields['power_port'].choices = ()
            self.fields['power_port'].widget.attrs['disabled'] = True


class InterfaceTemplateForm(BootstrapMixin, forms.ModelForm):

    class Meta:
        model = InterfaceTemplate
        fields = [
            'device_type', 'name', 'label', 'type', 'mgmt_only', 'description',
        ]
        widgets = {
            'device_type': forms.HiddenInput(),
            'type': StaticSelect(),
        }


class InterfaceTemplateCreateForm(ComponentTemplateCreateForm):
    type = forms.ChoiceField(
        choices=InterfaceTypeChoices,
        widget=StaticSelect()
    )
    mgmt_only = forms.BooleanField(
        required=False,
        label='Management only'
    )
    field_order = ('manufacturer', 'device_type', 'name_pattern', 'label_pattern', 'type', 'mgmt_only', 'description')


class InterfaceTemplateBulkEditForm(BootstrapMixin, BulkEditForm):
    pk = forms.ModelMultipleChoiceField(
        queryset=InterfaceTemplate.objects.all(),
        widget=forms.MultipleHiddenInput()
    )
    label = forms.CharField(
        max_length=64,
        required=False
    )
    type = forms.ChoiceField(
        choices=add_blank_choice(InterfaceTypeChoices),
        required=False,
        widget=StaticSelect()
    )
    mgmt_only = forms.NullBooleanField(
        required=False,
        widget=BulkEditNullBooleanSelect,
        label='Management only'
    )
    description = forms.CharField(
        required=False
    )

    class Meta:
        nullable_fields = ('label', 'description')


class FrontPortTemplateForm(BootstrapMixin, forms.ModelForm):

    class Meta:
        model = FrontPortTemplate
        fields = [
            'device_type', 'name', 'label', 'type', 'color', 'rear_port', 'rear_port_position', 'description',
        ]
        widgets = {
            'device_type': forms.HiddenInput(),
            'rear_port': StaticSelect(),
        }

    def __init__(self, *args, **kwargs):

        super().__init__(*args, **kwargs)

        # Limit rear_port choices to current DeviceType
        if hasattr(self.instance, 'device_type'):
            self.fields['rear_port'].queryset = RearPortTemplate.objects.filter(
                device_type=self.instance.device_type
            )


class FrontPortTemplateCreateForm(ComponentTemplateCreateForm):
    type = forms.ChoiceField(
        choices=PortTypeChoices,
        widget=StaticSelect()
    )
    rear_port_set = forms.MultipleChoiceField(
        choices=[],
        label='Rear ports',
        help_text='Select one rear port assignment for each front port being created.',
    )
    field_order = (
        'manufacturer', 'device_type', 'name_pattern', 'label_pattern', 'type', 'color', 'rear_port_set', 'description',
    )

    def __init__(self, *args, **kwargs):
        super().__init__(*args, **kwargs)

        device_type = DeviceType.objects.get(
            pk=self.initial.get('device_type') or self.data.get('device_type')
        )

        # Determine which rear port positions are occupied. These will be excluded from the list of available mappings.
        occupied_port_positions = [
            (front_port.rear_port_id, front_port.rear_port_position)
            for front_port in device_type.frontporttemplates.all()
        ]

        # Populate rear port choices
        choices = []
        rear_ports = RearPortTemplate.objects.filter(device_type=device_type)
        for rear_port in rear_ports:
            for i in range(1, rear_port.positions + 1):
                if (rear_port.pk, i) not in occupied_port_positions:
                    choices.append(
                        ('{}:{}'.format(rear_port.pk, i), '{}:{}'.format(rear_port.name, i))
                    )
        self.fields['rear_port_set'].choices = choices

    def clean(self):
        super().clean()

        # Validate that the number of ports being created equals the number of selected (rear port, position) tuples
        front_port_count = len(self.cleaned_data['name_pattern'])
        rear_port_count = len(self.cleaned_data['rear_port_set'])
        if front_port_count != rear_port_count:
            raise forms.ValidationError({
                'rear_port_set': 'The provided name pattern will create {} ports, however {} rear port assignments '
                                 'were selected. These counts must match.'.format(front_port_count, rear_port_count)
            })

    def get_iterative_data(self, iteration):

        # Assign rear port and position from selected set
        rear_port, position = self.cleaned_data['rear_port_set'][iteration].split(':')

        return {
            'rear_port': int(rear_port),
            'rear_port_position': int(position),
        }


class FrontPortTemplateBulkEditForm(BootstrapMixin, BulkEditForm):
    pk = forms.ModelMultipleChoiceField(
        queryset=FrontPortTemplate.objects.all(),
        widget=forms.MultipleHiddenInput()
    )
    label = forms.CharField(
        max_length=64,
        required=False
    )
    type = forms.ChoiceField(
        choices=add_blank_choice(PortTypeChoices),
        required=False,
        widget=StaticSelect()
    )
    color = ColorField(
        required=False
    )
    description = forms.CharField(
        required=False
    )

    class Meta:
        nullable_fields = ('description',)


class RearPortTemplateForm(BootstrapMixin, forms.ModelForm):

    class Meta:
        model = RearPortTemplate
        fields = [
            'device_type', 'name', 'label', 'type', 'color', 'positions', 'description',
        ]
        widgets = {
            'device_type': forms.HiddenInput(),
            'type': StaticSelect(),
        }


class RearPortTemplateCreateForm(ComponentTemplateCreateForm):
    type = forms.ChoiceField(
        choices=PortTypeChoices,
        widget=StaticSelect(),
    )
    color = ColorField(
        required=False
    )
    positions = forms.IntegerField(
        min_value=REARPORT_POSITIONS_MIN,
        max_value=REARPORT_POSITIONS_MAX,
        initial=1,
        help_text='The number of front ports which may be mapped to each rear port'
    )
    field_order = (
        'manufacturer', 'device_type', 'name_pattern', 'label_pattern', 'type', 'color', 'positions', 'description',
    )


class RearPortTemplateBulkEditForm(BootstrapMixin, BulkEditForm):
    pk = forms.ModelMultipleChoiceField(
        queryset=RearPortTemplate.objects.all(),
        widget=forms.MultipleHiddenInput()
    )
    label = forms.CharField(
        max_length=64,
        required=False
    )
    type = forms.ChoiceField(
        choices=add_blank_choice(PortTypeChoices),
        required=False,
        widget=StaticSelect()
    )
    color = ColorField(
        required=False
    )
    description = forms.CharField(
        required=False
    )

    class Meta:
        nullable_fields = ('description',)


class DeviceBayTemplateForm(BootstrapMixin, forms.ModelForm):

    class Meta:
        model = DeviceBayTemplate
        fields = [
            'device_type', 'name', 'label', 'description',
        ]
        widgets = {
            'device_type': forms.HiddenInput(),
        }


class DeviceBayTemplateCreateForm(ComponentTemplateCreateForm):
    field_order = ('manufacturer', 'device_type', 'name_pattern', 'label_pattern', 'description')


class DeviceBayTemplateBulkEditForm(BootstrapMixin, BulkEditForm):
    pk = forms.ModelMultipleChoiceField(
        queryset=DeviceBayTemplate.objects.all(),
        widget=forms.MultipleHiddenInput()
    )
    label = forms.CharField(
        max_length=64,
        required=False
    )
    description = forms.CharField(
        required=False
    )

    class Meta:
        nullable_fields = ('label', 'description')


#
# Component template import forms
#

class ComponentTemplateImportForm(BootstrapMixin, forms.ModelForm):

    def __init__(self, device_type, data=None, *args, **kwargs):

        # Must pass the parent DeviceType on form initialization
        data.update({
            'device_type': device_type.pk,
        })

        super().__init__(data, *args, **kwargs)

    def clean_device_type(self):

        data = self.cleaned_data['device_type']

        # Limit fields referencing other components to the parent DeviceType
        for field_name, field in self.fields.items():
            if isinstance(field, forms.ModelChoiceField) and field_name != 'device_type':
                field.queryset = field.queryset.filter(device_type=data)

        return data


class ConsolePortTemplateImportForm(ComponentTemplateImportForm):

    class Meta:
        model = ConsolePortTemplate
        fields = [
            'device_type', 'name', 'label', 'type', 'description',
        ]


class ConsoleServerPortTemplateImportForm(ComponentTemplateImportForm):

    class Meta:
        model = ConsoleServerPortTemplate
        fields = [
            'device_type', 'name', 'label', 'type', 'description',
        ]


class PowerPortTemplateImportForm(ComponentTemplateImportForm):

    class Meta:
        model = PowerPortTemplate
        fields = [
            'device_type', 'name', 'label', 'type', 'maximum_draw', 'allocated_draw', 'description',
        ]


class PowerOutletTemplateImportForm(ComponentTemplateImportForm):
    power_port = forms.ModelChoiceField(
        queryset=PowerPortTemplate.objects.all(),
        to_field_name='name',
        required=False
    )

    class Meta:
        model = PowerOutletTemplate
        fields = [
            'device_type', 'name', 'label', 'type', 'power_port', 'feed_leg', 'description',
        ]


class InterfaceTemplateImportForm(ComponentTemplateImportForm):
    type = forms.ChoiceField(
        choices=InterfaceTypeChoices.CHOICES
    )

    class Meta:
        model = InterfaceTemplate
        fields = [
            'device_type', 'name', 'label', 'type', 'mgmt_only', 'description',
        ]


class FrontPortTemplateImportForm(ComponentTemplateImportForm):
    type = forms.ChoiceField(
        choices=PortTypeChoices.CHOICES
    )
    rear_port = forms.ModelChoiceField(
        queryset=RearPortTemplate.objects.all(),
        to_field_name='name'
    )

    class Meta:
        model = FrontPortTemplate
        fields = [
            'device_type', 'name', 'type', 'rear_port', 'rear_port_position', 'label', 'description',
        ]


class RearPortTemplateImportForm(ComponentTemplateImportForm):
    type = forms.ChoiceField(
        choices=PortTypeChoices.CHOICES
    )

    class Meta:
        model = RearPortTemplate
        fields = [
            'device_type', 'name', 'type', 'positions', 'label', 'description',
        ]


class DeviceBayTemplateImportForm(ComponentTemplateImportForm):

    class Meta:
        model = DeviceBayTemplate
        fields = [
            'device_type', 'name', 'label', 'description',
        ]


#
# Device roles
#

class DeviceRoleForm(BootstrapMixin, CustomFieldModelForm):
    slug = SlugField()

    class Meta:
        model = DeviceRole
        fields = [
            'name', 'slug', 'color', 'vm_role', 'description',
        ]


class DeviceRoleCSVForm(CustomFieldModelCSVForm):
    slug = SlugField()

    class Meta:
        model = DeviceRole
        fields = ('name', 'slug', 'color', 'vm_role', 'description')
        help_texts = {
            'color': mark_safe('RGB color in hexadecimal (e.g. <code>00ff00</code>)'),
        }


class DeviceRoleBulkEditForm(BootstrapMixin, CustomFieldModelBulkEditForm):
    pk = forms.ModelMultipleChoiceField(
        queryset=DeviceRole.objects.all(),
        widget=forms.MultipleHiddenInput
    )
    color = ColorField(
        required=False
    )
    vm_role = forms.NullBooleanField(
        required=False,
        widget=BulkEditNullBooleanSelect,
        label='VM role'
    )
    description = forms.CharField(
        max_length=200,
        required=False
    )

    class Meta:
        nullable_fields = ['color', 'description']


#
# Platforms
#

class PlatformForm(BootstrapMixin, CustomFieldModelForm):
    manufacturer = DynamicModelChoiceField(
        queryset=Manufacturer.objects.all(),
        required=False
    )
    slug = SlugField(
        max_length=64
    )

    class Meta:
        model = Platform
        fields = [
            'name', 'slug', 'manufacturer', 'napalm_driver', 'napalm_args', 'description',
        ]
        widgets = {
            'napalm_args': SmallTextarea(),
        }


class PlatformCSVForm(CustomFieldModelCSVForm):
    slug = SlugField()
    manufacturer = CSVModelChoiceField(
        queryset=Manufacturer.objects.all(),
        required=False,
        to_field_name='name',
        help_text='Limit platform assignments to this manufacturer'
    )

    class Meta:
        model = Platform
        fields = ('name', 'slug', 'manufacturer', 'napalm_driver', 'napalm_args', 'description')


class PlatformBulkEditForm(BootstrapMixin, CustomFieldModelBulkEditForm):
    pk = forms.ModelMultipleChoiceField(
        queryset=Platform.objects.all(),
        widget=forms.MultipleHiddenInput
    )
    manufacturer = DynamicModelChoiceField(
        queryset=Manufacturer.objects.all(),
        required=False
    )
    napalm_driver = forms.CharField(
        max_length=50,
        required=False
    )
    # TODO: Bulk edit support for napalm_args
    description = forms.CharField(
        max_length=200,
        required=False
    )

    class Meta:
        nullable_fields = ['manufacturer', 'napalm_driver', 'description']


class PlatformFilterForm(BootstrapMixin, CustomFieldModelFilterForm):
    model = Platform
    q = forms.CharField(
        required=False,
        widget=forms.TextInput(attrs={'placeholder': _('All Fields')}),
        label=_('Search')
    )
    manufacturer_id = DynamicModelMultipleChoiceField(
        queryset=Manufacturer.objects.all(),
        required=False,
        label=_('Manufacturer'),
        fetch_trigger='open'
    )


#
# Devices
#

class DeviceForm(BootstrapMixin, TenancyForm, CustomFieldModelForm):
    region = DynamicModelChoiceField(
        queryset=Region.objects.all(),
        required=False,
        initial_params={
            'sites': '$site'
        }
    )
    site_group = DynamicModelChoiceField(
        queryset=SiteGroup.objects.all(),
        required=False,
        initial_params={
            'sites': '$site'
        }
    )
    site = DynamicModelChoiceField(
        queryset=Site.objects.all(),
        query_params={
            'region_id': '$region',
            'group_id': '$site_group',
        }
    )
    location = DynamicModelChoiceField(
        queryset=Location.objects.all(),
        required=False,
        query_params={
            'site_id': '$site'
        },
        initial_params={
            'racks': '$rack'
        }
    )
    rack = DynamicModelChoiceField(
        queryset=Rack.objects.all(),
        required=False,
        query_params={
            'site_id': '$site',
            'location_id': '$location',
        }
    )
    position = forms.IntegerField(
        required=False,
        help_text="The lowest-numbered unit occupied by the device",
        widget=APISelect(
            api_url='/api/dcim/racks/{{rack}}/elevation/',
            attrs={
                'disabled-indicator': 'device',
                'data-query-param-face': "[\"$face\"]",
                # The UI will not sort this element's options.
                'pre-sorted': ''
            }
        )
    )
    manufacturer = DynamicModelChoiceField(
        queryset=Manufacturer.objects.all(),
        required=False,
        initial_params={
            'device_types': '$device_type'
        }
    )
    device_type = DynamicModelChoiceField(
        queryset=DeviceType.objects.all(),
        query_params={
            'manufacturer_id': '$manufacturer'
        }
    )
    device_role = DynamicModelChoiceField(
        queryset=DeviceRole.objects.all()
    )
    platform = DynamicModelChoiceField(
        queryset=Platform.objects.all(),
        required=False,
        query_params={
            'manufacturer_id': ['$manufacturer', 'null']
        }
    )
    cluster_group = DynamicModelChoiceField(
        queryset=ClusterGroup.objects.all(),
        required=False,
        null_option='None',
        initial_params={
            'clusters': '$cluster'
        }
    )
    cluster = DynamicModelChoiceField(
        queryset=Cluster.objects.all(),
        required=False,
        query_params={
            'group_id': '$cluster_group'
        }
    )
    comments = CommentField()
    local_context_data = JSONField(
        required=False,
        label=''
    )
    tags = DynamicModelMultipleChoiceField(
        queryset=Tag.objects.all(),
        required=False
    )

    class Meta:
        model = Device
        fields = [
            'name', 'device_role', 'device_type', 'serial', 'asset_tag', 'region', 'site_group', 'site', 'rack',
            'location', 'position', 'face', 'status', 'platform', 'primary_ip4', 'primary_ip6', 'cluster_group',
            'cluster', 'tenant_group', 'tenant', 'comments', 'tags', 'local_context_data'
        ]
        help_texts = {
            'device_role': "The function this device serves",
            'serial': "Chassis serial number",
            'local_context_data': "Local config context data overwrites all source contexts in the final rendered "
                                  "config context",
        }
        widgets = {
            'face': StaticSelect(),
            'status': StaticSelect(),
            'primary_ip4': StaticSelect(),
            'primary_ip6': StaticSelect(),
        }

    def __init__(self, *args, **kwargs):
        super().__init__(*args, **kwargs)

        if self.instance.pk:

            # Compile list of choices for primary IPv4 and IPv6 addresses
            for family in [4, 6]:
                ip_choices = [(None, '---------')]

                # Gather PKs of all interfaces belonging to this Device or a peer VirtualChassis member
                interface_ids = self.instance.vc_interfaces(if_master=False).values_list('pk', flat=True)

                # Collect interface IPs
                interface_ips = IPAddress.objects.filter(
                    address__family=family,
                    assigned_object_type=ContentType.objects.get_for_model(Interface),
                    assigned_object_id__in=interface_ids
                ).prefetch_related('assigned_object')
                if interface_ips:
                    ip_list = [(ip.id, f'{ip.address} ({ip.assigned_object})') for ip in interface_ips]
                    ip_choices.append(('Interface IPs', ip_list))
                # Collect NAT IPs
                nat_ips = IPAddress.objects.prefetch_related('nat_inside').filter(
                    address__family=family,
                    nat_inside__assigned_object_type=ContentType.objects.get_for_model(Interface),
                    nat_inside__assigned_object_id__in=interface_ids
                ).prefetch_related('assigned_object')
                if nat_ips:
                    ip_list = [(ip.id, f'{ip.address} (NAT)') for ip in nat_ips]
                    ip_choices.append(('NAT IPs', ip_list))
                self.fields['primary_ip{}'.format(family)].choices = ip_choices

            # If editing an existing device, exclude it from the list of occupied rack units. This ensures that a device
            # can be flipped from one face to another.
            self.fields['position'].widget.add_query_param('exclude', self.instance.pk)

            # Limit platform by manufacturer
            self.fields['platform'].queryset = Platform.objects.filter(
                Q(manufacturer__isnull=True) | Q(manufacturer=self.instance.device_type.manufacturer)
            )

            # Disable rack assignment if this is a child device installed in a parent device
            if self.instance.device_type.is_child_device and hasattr(self.instance, 'parent_bay'):
                self.fields['site'].disabled = True
                self.fields['rack'].disabled = True
                self.initial['site'] = self.instance.parent_bay.device.site_id
                self.initial['rack'] = self.instance.parent_bay.device.rack_id

        else:

            # An object that doesn't exist yet can't have any IPs assigned to it
            self.fields['primary_ip4'].choices = []
            self.fields['primary_ip4'].widget.attrs['readonly'] = True
            self.fields['primary_ip6'].choices = []
            self.fields['primary_ip6'].widget.attrs['readonly'] = True

        # Rack position
        position = self.data.get('position') or self.initial.get('position')
        if position:
            self.fields['position'].widget.choices = [(position, f'U{position}')]


class BaseDeviceCSVForm(CustomFieldModelCSVForm):
    device_role = CSVModelChoiceField(
        queryset=DeviceRole.objects.all(),
        to_field_name='name',
        help_text='Assigned role'
    )
    tenant = CSVModelChoiceField(
        queryset=Tenant.objects.all(),
        required=False,
        to_field_name='name',
        help_text='Assigned tenant'
    )
    manufacturer = CSVModelChoiceField(
        queryset=Manufacturer.objects.all(),
        to_field_name='name',
        help_text='Device type manufacturer'
    )
    device_type = CSVModelChoiceField(
        queryset=DeviceType.objects.all(),
        to_field_name='model',
        help_text='Device type model'
    )
    platform = CSVModelChoiceField(
        queryset=Platform.objects.all(),
        required=False,
        to_field_name='name',
        help_text='Assigned platform'
    )
    status = CSVChoiceField(
        choices=DeviceStatusChoices,
        help_text='Operational status'
    )
    virtual_chassis = CSVModelChoiceField(
        queryset=VirtualChassis.objects.all(),
        to_field_name='name',
        required=False,
        help_text='Virtual chassis'
    )
    cluster = CSVModelChoiceField(
        queryset=Cluster.objects.all(),
        to_field_name='name',
        required=False,
        help_text='Virtualization cluster'
    )

    class Meta:
        fields = []
        model = Device
        help_texts = {
            'vc_position': 'Virtual chassis position',
            'vc_priority': 'Virtual chassis priority',
        }

    def __init__(self, data=None, *args, **kwargs):
        super().__init__(data, *args, **kwargs)

        if data:

            # Limit device type queryset by manufacturer
            params = {f"manufacturer__{self.fields['manufacturer'].to_field_name}": data.get('manufacturer')}
            self.fields['device_type'].queryset = self.fields['device_type'].queryset.filter(**params)


class DeviceCSVForm(BaseDeviceCSVForm):
    site = CSVModelChoiceField(
        queryset=Site.objects.all(),
        to_field_name='name',
        help_text='Assigned site'
    )
    location = CSVModelChoiceField(
        queryset=Location.objects.all(),
        to_field_name='name',
        required=False,
        help_text="Assigned location (if any)"
    )
    rack = CSVModelChoiceField(
        queryset=Rack.objects.all(),
        to_field_name='name',
        required=False,
        help_text="Assigned rack (if any)"
    )
    face = CSVChoiceField(
        choices=DeviceFaceChoices,
        required=False,
        help_text='Mounted rack face'
    )

    class Meta(BaseDeviceCSVForm.Meta):
        fields = [
            'name', 'device_role', 'tenant', 'manufacturer', 'device_type', 'platform', 'serial', 'asset_tag', 'status',
            'site', 'location', 'rack', 'position', 'face', 'virtual_chassis', 'vc_position', 'vc_priority', 'cluster',
            'comments',
        ]

    def __init__(self, data=None, *args, **kwargs):
        super().__init__(data, *args, **kwargs)

        if data:

            # Limit location queryset by assigned site
            params = {f"site__{self.fields['site'].to_field_name}": data.get('site')}
            self.fields['location'].queryset = self.fields['location'].queryset.filter(**params)

            # Limit rack queryset by assigned site and group
            params = {
                f"site__{self.fields['site'].to_field_name}": data.get('site'),
                f"location__{self.fields['location'].to_field_name}": data.get('location'),
            }
            self.fields['rack'].queryset = self.fields['rack'].queryset.filter(**params)


class ChildDeviceCSVForm(BaseDeviceCSVForm):
    parent = CSVModelChoiceField(
        queryset=Device.objects.all(),
        to_field_name='name',
        help_text='Parent device'
    )
    device_bay = CSVModelChoiceField(
        queryset=DeviceBay.objects.all(),
        to_field_name='name',
        help_text='Device bay in which this device is installed'
    )

    class Meta(BaseDeviceCSVForm.Meta):
        fields = [
            'name', 'device_role', 'tenant', 'manufacturer', 'device_type', 'platform', 'serial', 'asset_tag', 'status',
            'parent', 'device_bay', 'virtual_chassis', 'vc_position', 'vc_priority', 'cluster', 'comments',
        ]

    def __init__(self, data=None, *args, **kwargs):
        super().__init__(data, *args, **kwargs)

        if data:

            # Limit device bay queryset by parent device
            params = {f"device__{self.fields['parent'].to_field_name}": data.get('parent')}
            self.fields['device_bay'].queryset = self.fields['device_bay'].queryset.filter(**params)

    def clean(self):
        super().clean()

        # Set parent_bay reverse relationship
        device_bay = self.cleaned_data.get('device_bay')
        if device_bay:
            self.instance.parent_bay = device_bay

        # Inherit site and rack from parent device
        parent = self.cleaned_data.get('parent')
        if parent:
            self.instance.site = parent.site
            self.instance.rack = parent.rack


class DeviceBulkEditForm(BootstrapMixin, AddRemoveTagsForm, CustomFieldModelBulkEditForm):
    pk = forms.ModelMultipleChoiceField(
        queryset=Device.objects.all(),
        widget=forms.MultipleHiddenInput()
    )
    manufacturer = DynamicModelChoiceField(
        queryset=Manufacturer.objects.all(),
        required=False
    )
    device_type = DynamicModelChoiceField(
        queryset=DeviceType.objects.all(),
        required=False,
        query_params={
            'manufacturer_id': '$manufacturer'
        }
    )
    device_role = DynamicModelChoiceField(
        queryset=DeviceRole.objects.all(),
        required=False
    )
    site = DynamicModelChoiceField(
        queryset=Site.objects.all(),
        required=False
    )
    location = DynamicModelChoiceField(
        queryset=Location.objects.all(),
        required=False,
        query_params={
            'site_id': '$site'
        }
    )
    tenant = DynamicModelChoiceField(
        queryset=Tenant.objects.all(),
        required=False
    )
    platform = DynamicModelChoiceField(
        queryset=Platform.objects.all(),
        required=False
    )
    status = forms.ChoiceField(
        choices=add_blank_choice(DeviceStatusChoices),
        required=False,
        widget=StaticSelect()
    )
    serial = forms.CharField(
        max_length=50,
        required=False,
        label='Serial Number'
    )

    class Meta:
        nullable_fields = [
            'tenant', 'platform', 'serial',
        ]


class DeviceFilterForm(BootstrapMixin, LocalConfigContextFilterForm, TenancyFilterForm, CustomFieldModelFilterForm):
    model = Device
    field_order = [
<<<<<<< HEAD
        'q', 'region_id', 'site_id', 'location_id', 'rack_id', 'status', 'role_id',
        'tenant_group_id', 'tenant_id', 'manufacturer_id', 'device_type_id', 'asset_tag',
        'mac_address', 'has_primary_ip',
    ]
    field_groups = [
        ['q'],
        ['region_id', 'site_id', 'location_id', 'rack_id'],
        ['status', 'role_id', 'asset_tag'],
        ['tenant_group_id', 'tenant_id'],
        ['manufacturer_id', 'device_type_id'],
        ['mac_address', 'has_primary_ip'],
=======
        'q', 'region_id', 'site_group_id', 'site_id', 'location_id', 'rack_id', 'status', 'role_id', 'tenant_group_id',
        'tenant_id', 'manufacturer_id', 'device_type_id', 'asset_tag', 'mac_address', 'has_primary_ip',
>>>>>>> 8497965c
    ]
    q = forms.CharField(
        required=False,
        widget=forms.TextInput(attrs={'placeholder': _('All Fields')}),
        label=_('Search')
    )
    region_id = DynamicModelMultipleChoiceField(
        queryset=Region.objects.all(),
        required=False,
        label=_('Region'),
        fetch_trigger='open'
    )
    site_group_id = DynamicModelMultipleChoiceField(
        queryset=SiteGroup.objects.all(),
        required=False,
        label=_('Site group')
    )
    site_id = DynamicModelMultipleChoiceField(
        queryset=Site.objects.all(),
        required=False,
        query_params={
            'region_id': '$region_id',
            'group_id': '$site_group_id',
        },
        label=_('Site'),
        fetch_trigger='open'
    )
    location_id = DynamicModelMultipleChoiceField(
        queryset=Location.objects.all(),
        required=False,
        null_option='None',
        query_params={
            'site_id': '$site_id'
        },
        label=_('Location'),
        fetch_trigger='open'
    )
    rack_id = DynamicModelMultipleChoiceField(
        queryset=Rack.objects.all(),
        required=False,
        null_option='None',
        query_params={
            'site_id': '$site_id',
            'location_id': '$location_id',
        },
        label=_('Rack'),
        fetch_trigger='open'
    )
    role_id = DynamicModelMultipleChoiceField(
        queryset=DeviceRole.objects.all(),
        required=False,
        label=_('Role'),
        fetch_trigger='open'
    )
    manufacturer_id = DynamicModelMultipleChoiceField(
        queryset=Manufacturer.objects.all(),
        required=False,
        label=_('Manufacturer'),
        fetch_trigger='open'
    )
    device_type_id = DynamicModelMultipleChoiceField(
        queryset=DeviceType.objects.all(),
        required=False,
        query_params={
            'manufacturer_id': '$manufacturer_id'
        },
        label=_('Model'),
        fetch_trigger='open'
    )
    platform_id = DynamicModelMultipleChoiceField(
        queryset=Platform.objects.all(),
        required=False,
        null_option='None',
        label=_('Platform'),
        fetch_trigger='open'
    )
    status = forms.MultipleChoiceField(
        choices=DeviceStatusChoices,
        required=False,
        widget=StaticSelectMultiple()
    )
    asset_tag = forms.CharField(
        required=False
    )
    mac_address = forms.CharField(
        required=False,
        label='MAC address'
    )
    has_primary_ip = forms.NullBooleanField(
        required=False,
        label='Has a primary IP',
        widget=StaticSelect(
            choices=BOOLEAN_WITH_BLANK_CHOICES
        )
    )
    virtual_chassis_member = forms.NullBooleanField(
        required=False,
        label='Virtual chassis member',
        widget=StaticSelect(
            choices=BOOLEAN_WITH_BLANK_CHOICES
        )
    )
    console_ports = forms.NullBooleanField(
        required=False,
        label='Has console ports',
        widget=StaticSelect(
            choices=BOOLEAN_WITH_BLANK_CHOICES
        )
    )
    console_server_ports = forms.NullBooleanField(
        required=False,
        label='Has console server ports',
        widget=StaticSelect(
            choices=BOOLEAN_WITH_BLANK_CHOICES
        )
    )
    power_ports = forms.NullBooleanField(
        required=False,
        label='Has power ports',
        widget=StaticSelect(
            choices=BOOLEAN_WITH_BLANK_CHOICES
        )
    )
    power_outlets = forms.NullBooleanField(
        required=False,
        label='Has power outlets',
        widget=StaticSelect(
            choices=BOOLEAN_WITH_BLANK_CHOICES
        )
    )
    interfaces = forms.NullBooleanField(
        required=False,
        label='Has interfaces',
        widget=StaticSelect(
            choices=BOOLEAN_WITH_BLANK_CHOICES
        )
    )
    pass_through_ports = forms.NullBooleanField(
        required=False,
        label='Has pass-through ports',
        widget=StaticSelect(
            choices=BOOLEAN_WITH_BLANK_CHOICES
        )
    )
    tag = TagFilterField(model)


#
# Device components
#

class ComponentCreateForm(BootstrapMixin, CustomFieldsMixin, ComponentForm):
    """
    Base form for the creation of device components (models subclassed from ComponentModel).
    """
    device = DynamicModelChoiceField(
        queryset=Device.objects.all()
    )
    description = forms.CharField(
        max_length=200,
        required=False
    )
    tags = DynamicModelMultipleChoiceField(
        queryset=Tag.objects.all(),
        required=False
    )


class DeviceBulkAddComponentForm(BootstrapMixin, CustomFieldsMixin, ComponentForm):
    pk = forms.ModelMultipleChoiceField(
        queryset=Device.objects.all(),
        widget=forms.MultipleHiddenInput()
    )
    description = forms.CharField(
        max_length=100,
        required=False
    )
    tags = DynamicModelMultipleChoiceField(
        queryset=Tag.objects.all(),
        required=False
    )


#
# Console ports
#


class ConsolePortFilterForm(DeviceComponentFilterForm):
    model = ConsolePort
    field_groups = [
        ['q'],
        ['name', 'label'],
        ['type', 'speed'],
        ['region_id', 'site_group_id', 'site_id'],
        ['tag']
    ]
    type = forms.MultipleChoiceField(
        choices=ConsolePortTypeChoices,
        required=False,
        widget=StaticSelectMultiple()
    )
    speed = forms.MultipleChoiceField(
        choices=ConsolePortSpeedChoices,
        required=False,
        widget=StaticSelectMultiple()
    )
    tag = TagFilterField(model)


class ConsolePortForm(BootstrapMixin, CustomFieldModelForm):
    tags = DynamicModelMultipleChoiceField(
        queryset=Tag.objects.all(),
        required=False
    )

    class Meta:
        model = ConsolePort
        fields = [
            'device', 'name', 'label', 'type', 'speed', 'mark_connected', 'description', 'tags',
        ]
        widgets = {
            'device': forms.HiddenInput(),
        }


class ConsolePortCreateForm(ComponentCreateForm):
    model = ConsolePort
    type = forms.ChoiceField(
        choices=add_blank_choice(ConsolePortTypeChoices),
        required=False,
        widget=StaticSelect()
    )
    speed = forms.ChoiceField(
        choices=add_blank_choice(ConsolePortSpeedChoices),
        required=False,
        widget=StaticSelect()
    )
    field_order = ('device', 'name_pattern', 'label_pattern', 'type', 'speed', 'mark_connected', 'description', 'tags')


class ConsolePortBulkCreateForm(
    form_from_model(ConsolePort, ['type', 'speed', 'mark_connected']),
    DeviceBulkAddComponentForm
):
    model = ConsolePort
    field_order = ('name_pattern', 'label_pattern', 'type', 'mark_connected', 'description', 'tags')


class ConsolePortBulkEditForm(
    form_from_model(ConsolePort, ['label', 'type', 'speed', 'mark_connected', 'description']),
    BootstrapMixin,
    AddRemoveTagsForm,
    CustomFieldModelBulkEditForm
):
    pk = forms.ModelMultipleChoiceField(
        queryset=ConsolePort.objects.all(),
        widget=forms.MultipleHiddenInput()
    )
    mark_connected = forms.NullBooleanField(
        required=False,
        widget=BulkEditNullBooleanSelect
    )

    class Meta:
        nullable_fields = ['label', 'description']


class ConsolePortCSVForm(CustomFieldModelCSVForm):
    device = CSVModelChoiceField(
        queryset=Device.objects.all(),
        to_field_name='name'
    )
    type = CSVChoiceField(
        choices=ConsolePortTypeChoices,
        required=False,
        help_text='Port type'
    )
    speed = CSVTypedChoiceField(
        choices=ConsolePortSpeedChoices,
        coerce=int,
        empty_value=None,
        required=False,
        help_text='Port speed in bps'
    )

    class Meta:
        model = ConsolePort
        fields = ('device', 'name', 'label', 'type', 'speed', 'mark_connected', 'description')


#
# Console server ports
#


class ConsoleServerPortFilterForm(DeviceComponentFilterForm):
    model = ConsoleServerPort
    field_groups = [
        ['q'],
        ['name', 'label'],
        ['type', 'speed'],
        ['region_id', 'site_group_id', 'site_id'],
        ['tag']
    ]
    type = forms.MultipleChoiceField(
        choices=ConsolePortTypeChoices,
        required=False,
        widget=StaticSelectMultiple()
    )
    speed = forms.MultipleChoiceField(
        choices=ConsolePortSpeedChoices,
        required=False,
        widget=StaticSelectMultiple()
    )
    tag = TagFilterField(model)


class ConsoleServerPortForm(BootstrapMixin, CustomFieldModelForm):
    tags = DynamicModelMultipleChoiceField(
        queryset=Tag.objects.all(),
        required=False
    )

    class Meta:
        model = ConsoleServerPort
        fields = [
            'device', 'name', 'label', 'type', 'speed', 'mark_connected', 'description', 'tags',
        ]
        widgets = {
            'device': forms.HiddenInput(),
        }


class ConsoleServerPortCreateForm(ComponentCreateForm):
    model = ConsoleServerPort
    type = forms.ChoiceField(
        choices=add_blank_choice(ConsolePortTypeChoices),
        required=False,
        widget=StaticSelect()
    )
    speed = forms.ChoiceField(
        choices=add_blank_choice(ConsolePortSpeedChoices),
        required=False,
        widget=StaticSelect()
    )
    field_order = ('device', 'name_pattern', 'label_pattern', 'type', 'speed', 'mark_connected', 'description', 'tags')


class ConsoleServerPortBulkCreateForm(
    form_from_model(ConsoleServerPort, ['type', 'speed', 'mark_connected']),
    DeviceBulkAddComponentForm
):
    model = ConsoleServerPort
    field_order = ('name_pattern', 'label_pattern', 'type', 'speed', 'description', 'tags')


class ConsoleServerPortBulkEditForm(
    form_from_model(ConsoleServerPort, ['label', 'type', 'speed', 'mark_connected', 'description']),
    BootstrapMixin,
    AddRemoveTagsForm,
    CustomFieldModelBulkEditForm
):
    pk = forms.ModelMultipleChoiceField(
        queryset=ConsoleServerPort.objects.all(),
        widget=forms.MultipleHiddenInput()
    )
    mark_connected = forms.NullBooleanField(
        required=False,
        widget=BulkEditNullBooleanSelect
    )

    class Meta:
        nullable_fields = ['label', 'description']


class ConsoleServerPortCSVForm(CustomFieldModelCSVForm):
    device = CSVModelChoiceField(
        queryset=Device.objects.all(),
        to_field_name='name'
    )
    type = CSVChoiceField(
        choices=ConsolePortTypeChoices,
        required=False,
        help_text='Port type'
    )
    speed = CSVTypedChoiceField(
        choices=ConsolePortSpeedChoices,
        coerce=int,
        empty_value=None,
        required=False,
        help_text='Port speed in bps'
    )

    class Meta:
        model = ConsoleServerPort
        fields = ('device', 'name', 'label', 'type', 'speed', 'mark_connected', 'description')


#
# Power ports
#


class PowerPortFilterForm(DeviceComponentFilterForm):
    model = PowerPort
    field_groups = [
        ['q'],
        ['name', 'label', 'type'],
        ['region_id', 'site_group_id', 'site_id'],
        ['tag'],
    ]
    type = forms.MultipleChoiceField(
        choices=PowerPortTypeChoices,
        required=False,
        widget=StaticSelectMultiple()
    )
    tag = TagFilterField(model)


class PowerPortForm(BootstrapMixin, CustomFieldModelForm):
    tags = DynamicModelMultipleChoiceField(
        queryset=Tag.objects.all(),
        required=False
    )

    class Meta:
        model = PowerPort
        fields = [
            'device', 'name', 'label', 'type', 'maximum_draw', 'allocated_draw', 'mark_connected', 'description',
            'tags',
        ]
        widgets = {
            'device': forms.HiddenInput(),
        }


class PowerPortCreateForm(ComponentCreateForm):
    model = PowerPort
    type = forms.ChoiceField(
        choices=add_blank_choice(PowerPortTypeChoices),
        required=False,
        widget=StaticSelect()
    )
    maximum_draw = forms.IntegerField(
        min_value=1,
        required=False,
        help_text="Maximum draw in watts"
    )
    allocated_draw = forms.IntegerField(
        min_value=1,
        required=False,
        help_text="Allocated draw in watts"
    )
    field_order = (
        'device', 'name_pattern', 'label_pattern', 'type', 'maximum_draw', 'allocated_draw', 'mark_connected',
        'description', 'tags',
    )


class PowerPortBulkCreateForm(
    form_from_model(PowerPort, ['type', 'maximum_draw', 'allocated_draw', 'mark_connected']),
    DeviceBulkAddComponentForm
):
    model = PowerPort
    field_order = ('name_pattern', 'label_pattern', 'type', 'maximum_draw', 'allocated_draw', 'description', 'tags')


class PowerPortBulkEditForm(
    form_from_model(PowerPort, ['label', 'type', 'maximum_draw', 'allocated_draw', 'mark_connected', 'description']),
    BootstrapMixin,
    AddRemoveTagsForm,
    CustomFieldModelBulkEditForm
):
    pk = forms.ModelMultipleChoiceField(
        queryset=PowerPort.objects.all(),
        widget=forms.MultipleHiddenInput()
    )
    mark_connected = forms.NullBooleanField(
        required=False,
        widget=BulkEditNullBooleanSelect
    )

    class Meta:
        nullable_fields = ['label', 'description']


class PowerPortCSVForm(CustomFieldModelCSVForm):
    device = CSVModelChoiceField(
        queryset=Device.objects.all(),
        to_field_name='name'
    )
    type = CSVChoiceField(
        choices=PowerPortTypeChoices,
        required=False,
        help_text='Port type'
    )

    class Meta:
        model = PowerPort
        fields = (
            'device', 'name', 'label', 'type', 'mark_connected', 'maximum_draw', 'allocated_draw', 'description',
        )


#
# Power outlets
#


class PowerOutletFilterForm(DeviceComponentFilterForm):
    model = PowerOutlet
    field_groups = [
        ['q'],
        ['name', 'label', 'type'],
        ['region_id', 'site_group_id', 'site_id'],
        ['tag'],
    ]
    type = forms.MultipleChoiceField(
        choices=PowerOutletTypeChoices,
        required=False,
        widget=StaticSelectMultiple()
    )
    tag = TagFilterField(model)


class PowerOutletForm(BootstrapMixin, CustomFieldModelForm):
    power_port = forms.ModelChoiceField(
        queryset=PowerPort.objects.all(),
        required=False
    )
    tags = DynamicModelMultipleChoiceField(
        queryset=Tag.objects.all(),
        required=False
    )

    class Meta:
        model = PowerOutlet
        fields = [
            'device', 'name', 'label', 'type', 'power_port', 'feed_leg', 'mark_connected', 'description', 'tags',
        ]
        widgets = {
            'device': forms.HiddenInput(),
        }

    def __init__(self, *args, **kwargs):
        super().__init__(*args, **kwargs)

        # Limit power_port choices to the local device
        if hasattr(self.instance, 'device'):
            self.fields['power_port'].queryset = PowerPort.objects.filter(
                device=self.instance.device
            )


class PowerOutletCreateForm(ComponentCreateForm):
    model = PowerOutlet
    type = forms.ChoiceField(
        choices=add_blank_choice(PowerOutletTypeChoices),
        required=False,
        widget=StaticSelect()
    )
    power_port = forms.ModelChoiceField(
        queryset=PowerPort.objects.all(),
        required=False
    )
    feed_leg = forms.ChoiceField(
        choices=add_blank_choice(PowerOutletFeedLegChoices),
        required=False
    )
    field_order = (
        'device', 'name_pattern', 'label_pattern', 'type', 'power_port', 'feed_leg', 'mark_connected', 'description',
        'tags',
    )

    def __init__(self, *args, **kwargs):
        super().__init__(*args, **kwargs)

        # Limit power_port queryset to PowerPorts which belong to the parent Device
        device = Device.objects.get(
            pk=self.initial.get('device') or self.data.get('device')
        )
        self.fields['power_port'].queryset = PowerPort.objects.filter(device=device)


class PowerOutletBulkCreateForm(
    form_from_model(PowerOutlet, ['type', 'feed_leg', 'mark_connected']),
    DeviceBulkAddComponentForm
):
    model = PowerOutlet
    field_order = ('name_pattern', 'label_pattern', 'type', 'feed_leg', 'description', 'tags')


class PowerOutletBulkEditForm(
    form_from_model(PowerOutlet, ['label', 'type', 'feed_leg', 'power_port', 'mark_connected', 'description']),
    BootstrapMixin,
    AddRemoveTagsForm,
    CustomFieldModelBulkEditForm
):
    pk = forms.ModelMultipleChoiceField(
        queryset=PowerOutlet.objects.all(),
        widget=forms.MultipleHiddenInput()
    )
    device = forms.ModelChoiceField(
        queryset=Device.objects.all(),
        required=False,
        disabled=True,
        widget=forms.HiddenInput()
    )
    mark_connected = forms.NullBooleanField(
        required=False,
        widget=BulkEditNullBooleanSelect
    )

    class Meta:
        nullable_fields = ['label', 'type', 'feed_leg', 'power_port', 'description']

    def __init__(self, *args, **kwargs):
        super().__init__(*args, **kwargs)

        # Limit power_port queryset to PowerPorts which belong to the parent Device
        if 'device' in self.initial:
            device = Device.objects.filter(pk=self.initial['device']).first()
            self.fields['power_port'].queryset = PowerPort.objects.filter(device=device)
        else:
            self.fields['power_port'].choices = ()
            self.fields['power_port'].widget.attrs['disabled'] = True


class PowerOutletCSVForm(CustomFieldModelCSVForm):
    device = CSVModelChoiceField(
        queryset=Device.objects.all(),
        to_field_name='name'
    )
    type = CSVChoiceField(
        choices=PowerOutletTypeChoices,
        required=False,
        help_text='Outlet type'
    )
    power_port = CSVModelChoiceField(
        queryset=PowerPort.objects.all(),
        required=False,
        to_field_name='name',
        help_text='Local power port which feeds this outlet'
    )
    feed_leg = CSVChoiceField(
        choices=PowerOutletFeedLegChoices,
        required=False,
        help_text='Electrical phase (for three-phase circuits)'
    )

    class Meta:
        model = PowerOutlet
        fields = ('device', 'name', 'label', 'type', 'mark_connected', 'power_port', 'feed_leg', 'description')

    def __init__(self, *args, **kwargs):
        super().__init__(*args, **kwargs)

        # Limit PowerPort choices to those belonging to this device (or VC master)
        if self.is_bound:
            try:
                device = self.fields['device'].to_python(self.data['device'])
            except forms.ValidationError:
                device = None
        else:
            try:
                device = self.instance.device
            except Device.DoesNotExist:
                device = None

        if device:
            self.fields['power_port'].queryset = PowerPort.objects.filter(
                device__in=[device, device.get_vc_master()]
            )
        else:
            self.fields['power_port'].queryset = PowerPort.objects.none()


#
# Interfaces
#


class InterfaceFilterForm(DeviceComponentFilterForm):
    model = Interface
    field_groups = [
        ['q'],
        ['name', 'label', 'type', 'enabled'],
        ['mgmt_only', 'mac_address'],
        ['region_id', 'site_group_id', 'site_id'],
        ['tag'],
    ]
    type = forms.MultipleChoiceField(
        choices=InterfaceTypeChoices,
        required=False,
        widget=StaticSelectMultiple()
    )
    enabled = forms.NullBooleanField(
        required=False,
        widget=StaticSelect(
            choices=BOOLEAN_WITH_BLANK_CHOICES
        )
    )
    mgmt_only = forms.NullBooleanField(
        required=False,
        widget=StaticSelect(
            choices=BOOLEAN_WITH_BLANK_CHOICES
        )
    )
    mac_address = forms.CharField(
        required=False,
        label='MAC address'
    )
    tag = TagFilterField(model)


class InterfaceForm(BootstrapMixin, InterfaceCommonForm, CustomFieldModelForm):
    parent = DynamicModelChoiceField(
        queryset=Interface.objects.all(),
        required=False,
        label='Parent interface'
    )
    lag = DynamicModelChoiceField(
        queryset=Interface.objects.all(),
        required=False,
        label='LAG interface',
        query_params={
            'type': 'lag',
        }
    )
    vlan_group = DynamicModelChoiceField(
        queryset=VLANGroup.objects.all(),
        required=False,
        label='VLAN group'
    )
    untagged_vlan = DynamicModelChoiceField(
        queryset=VLAN.objects.all(),
        required=False,
        label='Untagged VLAN',
        query_params={
            'group_id': '$vlan_group',
        }
    )
    tagged_vlans = DynamicModelMultipleChoiceField(
        queryset=VLAN.objects.all(),
        required=False,
        label='Tagged VLANs',
        query_params={
            'group_id': '$vlan_group',
        }
    )
    tags = DynamicModelMultipleChoiceField(
        queryset=Tag.objects.all(),
        required=False
    )

    class Meta:
        model = Interface
        fields = [
            'device', 'name', 'label', 'type', 'enabled', 'parent', 'lag', 'mac_address', 'mtu', 'mgmt_only',
            'mark_connected', 'description', 'mode', 'untagged_vlan', 'tagged_vlans', 'tags',
        ]
        widgets = {
            'device': forms.HiddenInput(),
            'type': StaticSelect(),
            'mode': StaticSelect(),
        }
        labels = {
            'mode': '802.1Q Mode',
        }
        help_texts = {
            'mode': INTERFACE_MODE_HELP_TEXT,
        }

    def __init__(self, *args, **kwargs):
        super().__init__(*args, **kwargs)

        device = Device.objects.get(pk=self.data['device']) if self.is_bound else self.instance.device

        # Restrict parent/LAG interface assignment by device/VC
        self.fields['parent'].widget.add_query_param('device_id', device.pk)
        if device.virtual_chassis and device.virtual_chassis.master:
            # Get available LAG interfaces by VirtualChassis master
            self.fields['lag'].widget.add_query_param('device_id', device.virtual_chassis.master.pk)
        else:
            self.fields['lag'].widget.add_query_param('device_id', device.pk)

        # Limit VLAN choices by device
        self.fields['untagged_vlan'].widget.add_query_param('available_on_device', device.pk)
        self.fields['tagged_vlans'].widget.add_query_param('available_on_device', device.pk)


class InterfaceCreateForm(ComponentCreateForm, InterfaceCommonForm):
    model = Interface
    type = forms.ChoiceField(
        choices=InterfaceTypeChoices,
        widget=StaticSelect(),
    )
    enabled = forms.BooleanField(
        required=False,
        initial=True
    )
    parent = DynamicModelChoiceField(
        queryset=Interface.objects.all(),
        required=False,
        query_params={
            'device_id': '$device',
        }
    )
    lag = DynamicModelChoiceField(
        queryset=Interface.objects.all(),
        required=False,
        query_params={
            'device_id': '$device',
            'type': 'lag',
        }
    )
    mac_address = forms.CharField(
        required=False,
        label='MAC Address'
    )
    mgmt_only = forms.BooleanField(
        required=False,
        label='Management only',
        help_text='This interface is used only for out-of-band management'
    )
    mode = forms.ChoiceField(
        choices=add_blank_choice(InterfaceModeChoices),
        required=False,
        widget=StaticSelect(),
    )
    untagged_vlan = DynamicModelChoiceField(
        queryset=VLAN.objects.all(),
        required=False
    )
    tagged_vlans = DynamicModelMultipleChoiceField(
        queryset=VLAN.objects.all(),
        required=False
    )
    field_order = (
        'device', 'name_pattern', 'label_pattern', 'type', 'enabled', 'parent', 'lag', 'mtu', 'mac_address',
        'description', 'mgmt_only', 'mark_connected', 'mode', 'untagged_vlan', 'tagged_vlans', 'tags'
    )

    def __init__(self, *args, **kwargs):
        super().__init__(*args, **kwargs)

        # Limit VLAN choices by device
        device_id = self.initial.get('device') or self.data.get('device')
        self.fields['untagged_vlan'].widget.add_query_param('available_on_device', device_id)
        self.fields['tagged_vlans'].widget.add_query_param('available_on_device', device_id)


class InterfaceBulkCreateForm(
    form_from_model(Interface, ['type', 'enabled', 'mtu', 'mgmt_only', 'mark_connected']),
    DeviceBulkAddComponentForm
):
    model = Interface
    field_order = (
        'name_pattern', 'label_pattern', 'type', 'enabled', 'mtu', 'mgmt_only', 'mark_connected', 'description', 'tags',
    )


class InterfaceBulkEditForm(
    form_from_model(Interface, [
        'label', 'type', 'parent', 'lag', 'mac_address', 'mtu', 'mgmt_only', 'mark_connected', 'description', 'mode',
    ]),
    BootstrapMixin,
    AddRemoveTagsForm,
    CustomFieldModelBulkEditForm
):
    pk = forms.ModelMultipleChoiceField(
        queryset=Interface.objects.all(),
        widget=forms.MultipleHiddenInput()
    )
    device = forms.ModelChoiceField(
        queryset=Device.objects.all(),
        required=False,
        disabled=True,
        widget=forms.HiddenInput()
    )
    enabled = forms.NullBooleanField(
        required=False,
        widget=BulkEditNullBooleanSelect
    )
    parent = DynamicModelChoiceField(
        queryset=Interface.objects.all(),
        required=False
    )
    lag = DynamicModelChoiceField(
        queryset=Interface.objects.all(),
        required=False,
        query_params={
            'type': 'lag',
        }
    )
    mgmt_only = forms.NullBooleanField(
        required=False,
        widget=BulkEditNullBooleanSelect,
        label='Management only'
    )
    mark_connected = forms.NullBooleanField(
        required=False,
        widget=BulkEditNullBooleanSelect
    )
    untagged_vlan = DynamicModelChoiceField(
        queryset=VLAN.objects.all(),
        required=False
    )
    tagged_vlans = DynamicModelMultipleChoiceField(
        queryset=VLAN.objects.all(),
        required=False
    )

    class Meta:
        nullable_fields = [
            'label', 'parent', 'lag', 'mac_address', 'mtu', 'description', 'mode', 'untagged_vlan', 'tagged_vlans'
        ]

    def __init__(self, *args, **kwargs):
        super().__init__(*args, **kwargs)
        if 'device' in self.initial:
            device = Device.objects.filter(pk=self.initial['device']).first()

            # Restrict parent/LAG interface assignment by device
            self.fields['parent'].widget.add_query_param('device_id', device.pk)
            self.fields['lag'].widget.add_query_param('device_id', device.pk)

            # Limit VLAN choices by device
            self.fields['untagged_vlan'].widget.add_query_param('available_on_device', device.pk)
            self.fields['tagged_vlans'].widget.add_query_param('available_on_device', device.pk)

        else:
            # See #4523
            if 'pk' in self.initial:
                site = None
                interfaces = Interface.objects.filter(pk__in=self.initial['pk']).prefetch_related('device__site')

                # Check interface sites.  First interface should set site, further interfaces will either continue the
                # loop or reset back to no site and break the loop.
                for interface in interfaces:
                    if site is None:
                        site = interface.device.site
                    elif interface.device.site is not site:
                        site = None
                        break

                if site is not None:
                    self.fields['untagged_vlan'].widget.add_query_param('site_id', site.pk)
                    self.fields['tagged_vlans'].widget.add_query_param('site_id', site.pk)

            self.fields['parent'].choices = ()
            self.fields['parent'].widget.attrs['disabled'] = True
            self.fields['lag'].choices = ()
            self.fields['lag'].widget.attrs['disabled'] = True

    def clean(self):
        super().clean()

        # Untagged interfaces cannot be assigned tagged VLANs
        if self.cleaned_data['mode'] == InterfaceModeChoices.MODE_ACCESS and self.cleaned_data['tagged_vlans']:
            raise forms.ValidationError({
                'mode': "An access interface cannot have tagged VLANs assigned."
            })

        # Remove all tagged VLAN assignments from "tagged all" interfaces
        elif self.cleaned_data['mode'] == InterfaceModeChoices.MODE_TAGGED_ALL:
            self.cleaned_data['tagged_vlans'] = []


class InterfaceCSVForm(CustomFieldModelCSVForm):
    device = CSVModelChoiceField(
        queryset=Device.objects.all(),
        to_field_name='name'
    )
    parent = CSVModelChoiceField(
        queryset=Interface.objects.all(),
        required=False,
        to_field_name='name',
        help_text='Parent interface'
    )
    lag = CSVModelChoiceField(
        queryset=Interface.objects.all(),
        required=False,
        to_field_name='name',
        help_text='Parent LAG interface'
    )
    type = CSVChoiceField(
        choices=InterfaceTypeChoices,
        help_text='Physical medium'
    )
    mode = CSVChoiceField(
        choices=InterfaceModeChoices,
        required=False,
        help_text='IEEE 802.1Q operational mode (for L2 interfaces)'
    )

    class Meta:
        model = Interface
        fields = (
            'device', 'name', 'label', 'parent', 'lag', 'type', 'enabled', 'mark_connected', 'mac_address', 'mtu',
            'mgmt_only', 'description', 'mode',
        )

    def __init__(self, *args, **kwargs):
        super().__init__(*args, **kwargs)

        # Limit LAG choices to interfaces belonging to this device (or virtual chassis)
        device = None
        if self.is_bound and 'device' in self.data:
            try:
                device = self.fields['device'].to_python(self.data['device'])
            except forms.ValidationError:
                pass
        if device and device.virtual_chassis:
            self.fields['lag'].queryset = Interface.objects.filter(
                Q(device=device) | Q(device__virtual_chassis=device.virtual_chassis),
                type=InterfaceTypeChoices.TYPE_LAG
            )
            self.fields['parent'].queryset = Interface.objects.filter(
                Q(device=device) | Q(device__virtual_chassis=device.virtual_chassis)
            )
        elif device:
            self.fields['lag'].queryset = Interface.objects.filter(
                device=device,
                type=InterfaceTypeChoices.TYPE_LAG
            )
            self.fields['parent'].queryset = Interface.objects.filter(device=device)
        else:
            self.fields['lag'].queryset = Interface.objects.none()
            self.fields['parent'].queryset = Interface.objects.none()

    def clean_enabled(self):
        # Make sure enabled is True when it's not included in the uploaded data
        if 'enabled' not in self.data:
            return True
        else:
            return self.cleaned_data['enabled']


#
# Front pass-through ports
#

class FrontPortFilterForm(DeviceComponentFilterForm):
    field_groups = [
        ['q'],
        ['name', 'label', 'type', 'color'],
        ['region_id', 'site_group_id', 'site_id'],
        ['tag']
    ]
    model = FrontPort
    type = forms.MultipleChoiceField(
        choices=PortTypeChoices,
        required=False,
        widget=StaticSelectMultiple()
    )
    color = ColorField(
        required=False
    )
    tag = TagFilterField(model)


class FrontPortForm(BootstrapMixin, CustomFieldModelForm):
    tags = DynamicModelMultipleChoiceField(
        queryset=Tag.objects.all(),
        required=False
    )

    class Meta:
        model = FrontPort
        fields = [
            'device', 'name', 'label', 'type', 'color', 'rear_port', 'rear_port_position', 'mark_connected',
            'description', 'tags',
        ]
        widgets = {
            'device': forms.HiddenInput(),
            'type': StaticSelect(),
            'rear_port': StaticSelect(),
        }

    def __init__(self, *args, **kwargs):
        super().__init__(*args, **kwargs)

        # Limit RearPort choices to the local device
        if hasattr(self.instance, 'device'):
            self.fields['rear_port'].queryset = self.fields['rear_port'].queryset.filter(
                device=self.instance.device
            )


# TODO: Merge with FrontPortTemplateCreateForm to remove duplicate logic
class FrontPortCreateForm(ComponentCreateForm):
    model = FrontPort
    type = forms.ChoiceField(
        choices=PortTypeChoices,
        widget=StaticSelect(),
    )
    color = ColorField(
        required=False
    )
    rear_port_set = forms.MultipleChoiceField(
        choices=[],
        label='Rear ports',
        help_text='Select one rear port assignment for each front port being created.',
    )
    field_order = (
        'device', 'name_pattern', 'label_pattern', 'type', 'color', 'rear_port_set', 'mark_connected', 'description',
        'tags',
    )

    def __init__(self, *args, **kwargs):
        super().__init__(*args, **kwargs)

        device = Device.objects.get(
            pk=self.initial.get('device') or self.data.get('device')
        )

        # Determine which rear port positions are occupied. These will be excluded from the list of available
        # mappings.
        occupied_port_positions = [
            (front_port.rear_port_id, front_port.rear_port_position)
            for front_port in device.frontports.all()
        ]

        # Populate rear port choices
        choices = []
        rear_ports = RearPort.objects.filter(device=device)
        for rear_port in rear_ports:
            for i in range(1, rear_port.positions + 1):
                if (rear_port.pk, i) not in occupied_port_positions:
                    choices.append(
                        ('{}:{}'.format(rear_port.pk, i), '{}:{}'.format(rear_port.name, i))
                    )
        self.fields['rear_port_set'].choices = choices

    def clean(self):
        super().clean()

        # Validate that the number of ports being created equals the number of selected (rear port, position) tuples
        front_port_count = len(self.cleaned_data['name_pattern'])
        rear_port_count = len(self.cleaned_data['rear_port_set'])
        if front_port_count != rear_port_count:
            raise forms.ValidationError({
                'rear_port_set': 'The provided name pattern will create {} ports, however {} rear port assignments '
                                 'were selected. These counts must match.'.format(front_port_count, rear_port_count)
            })

    def get_iterative_data(self, iteration):

        # Assign rear port and position from selected set
        rear_port, position = self.cleaned_data['rear_port_set'][iteration].split(':')

        return {
            'rear_port': int(rear_port),
            'rear_port_position': int(position),
        }


# class FrontPortBulkCreateForm(
#     form_from_model(FrontPort, ['label', 'type', 'description', 'tags']),
#     DeviceBulkAddComponentForm
# ):
#     pass


class FrontPortBulkEditForm(
    form_from_model(FrontPort, ['label', 'type', 'color', 'mark_connected', 'description']),
    BootstrapMixin,
    AddRemoveTagsForm,
    CustomFieldModelBulkEditForm
):
    pk = forms.ModelMultipleChoiceField(
        queryset=FrontPort.objects.all(),
        widget=forms.MultipleHiddenInput()
    )

    class Meta:
        nullable_fields = ['label', 'description']


class FrontPortCSVForm(CustomFieldModelCSVForm):
    device = CSVModelChoiceField(
        queryset=Device.objects.all(),
        to_field_name='name'
    )
    rear_port = CSVModelChoiceField(
        queryset=RearPort.objects.all(),
        to_field_name='name',
        help_text='Corresponding rear port'
    )
    type = CSVChoiceField(
        choices=PortTypeChoices,
        help_text='Physical medium classification'
    )

    class Meta:
        model = FrontPort
        fields = (
            'device', 'name', 'label', 'type', 'color', 'mark_connected', 'rear_port', 'rear_port_position',
            'description',
        )
        help_texts = {
            'rear_port_position': 'Mapped position on corresponding rear port',
        }

    def __init__(self, *args, **kwargs):
        super().__init__(*args, **kwargs)

        # Limit RearPort choices to those belonging to this device (or VC master)
        if self.is_bound:
            try:
                device = self.fields['device'].to_python(self.data['device'])
            except forms.ValidationError:
                device = None
        else:
            try:
                device = self.instance.device
            except Device.DoesNotExist:
                device = None

        if device:
            self.fields['rear_port'].queryset = RearPort.objects.filter(
                device__in=[device, device.get_vc_master()]
            )
        else:
            self.fields['rear_port'].queryset = RearPort.objects.none()


#
# Rear pass-through ports
#

class RearPortFilterForm(DeviceComponentFilterForm):
    model = RearPort
    field_groups = [
        ['q'],
        ['name', 'label', 'type', 'color'],
        ['region_id', 'site_group_id', 'site_id'],
        ['tag']
    ]
    type = forms.MultipleChoiceField(
        choices=PortTypeChoices,
        required=False,
        widget=StaticSelectMultiple()
    )
    color = ColorField(
        required=False
    )
    tag = TagFilterField(model)


class RearPortForm(BootstrapMixin, CustomFieldModelForm):
    tags = DynamicModelMultipleChoiceField(
        queryset=Tag.objects.all(),
        required=False
    )

    class Meta:
        model = RearPort
        fields = [
            'device', 'name', 'label', 'type', 'color', 'positions', 'mark_connected', 'description', 'tags',
        ]
        widgets = {
            'device': forms.HiddenInput(),
            'type': StaticSelect(),
        }


class RearPortCreateForm(ComponentCreateForm):
    model = RearPort
    type = forms.ChoiceField(
        choices=PortTypeChoices,
        widget=StaticSelect(),
    )
    color = ColorField(
        required=False
    )
    positions = forms.IntegerField(
        min_value=REARPORT_POSITIONS_MIN,
        max_value=REARPORT_POSITIONS_MAX,
        initial=1,
        help_text='The number of front ports which may be mapped to each rear port'
    )
    field_order = (
        'device', 'name_pattern', 'label_pattern', 'type', 'color', 'positions', 'mark_connected', 'description',
        'tags',
    )


class RearPortBulkCreateForm(
    form_from_model(RearPort, ['type', 'color', 'positions', 'mark_connected']),
    DeviceBulkAddComponentForm
):
    model = RearPort
    field_order = ('name_pattern', 'label_pattern', 'type', 'positions', 'mark_connected', 'description', 'tags')


class RearPortBulkEditForm(
    form_from_model(RearPort, ['label', 'type', 'color', 'mark_connected', 'description']),
    BootstrapMixin,
    AddRemoveTagsForm,
    CustomFieldModelBulkEditForm
):
    pk = forms.ModelMultipleChoiceField(
        queryset=RearPort.objects.all(),
        widget=forms.MultipleHiddenInput()
    )

    class Meta:
        nullable_fields = ['label', 'description']


class RearPortCSVForm(CustomFieldModelCSVForm):
    device = CSVModelChoiceField(
        queryset=Device.objects.all(),
        to_field_name='name'
    )
    type = CSVChoiceField(
        help_text='Physical medium classification',
        choices=PortTypeChoices,
    )

    class Meta:
        model = RearPort
        fields = ('device', 'name', 'label', 'type', 'color', 'mark_connected', 'positions', 'description')
        help_texts = {
            'positions': 'Number of front ports which may be mapped'
        }


#
# Device bays
#

class DeviceBayFilterForm(DeviceComponentFilterForm):
    model = DeviceBay
    field_groups = [
        ['q'],
        ['name', 'label'],
        ['region_id', 'site_group_id', 'site_id'],
        ['tag']
    ]
    tag = TagFilterField(model)


class DeviceBayForm(BootstrapMixin, CustomFieldModelForm):
    tags = DynamicModelMultipleChoiceField(
        queryset=Tag.objects.all(),
        required=False
    )

    class Meta:
        model = DeviceBay
        fields = [
            'device', 'name', 'label', 'description', 'tags',
        ]
        widgets = {
            'device': forms.HiddenInput(),
        }


class DeviceBayCreateForm(ComponentCreateForm):
    model = DeviceBay
    field_order = ('device', 'name_pattern', 'label_pattern', 'description', 'tags')


class PopulateDeviceBayForm(BootstrapMixin, forms.Form):
    installed_device = forms.ModelChoiceField(
        queryset=Device.objects.all(),
        label='Child Device',
        help_text="Child devices must first be created and assigned to the site/rack of the parent device.",
        widget=StaticSelect(),
    )

    def __init__(self, device_bay, *args, **kwargs):

        super().__init__(*args, **kwargs)

        self.fields['installed_device'].queryset = Device.objects.filter(
            site=device_bay.device.site,
            rack=device_bay.device.rack,
            parent_bay__isnull=True,
            device_type__u_height=0,
            device_type__subdevice_role=SubdeviceRoleChoices.ROLE_CHILD
        ).exclude(pk=device_bay.device.pk)


class DeviceBayBulkCreateForm(DeviceBulkAddComponentForm):
    model = DeviceBay
    field_order = ('name_pattern', 'label_pattern', 'description', 'tags')


class DeviceBayBulkEditForm(
    form_from_model(DeviceBay, ['label', 'description']),
    BootstrapMixin,
    AddRemoveTagsForm,
    CustomFieldModelBulkEditForm
):
    pk = forms.ModelMultipleChoiceField(
        queryset=DeviceBay.objects.all(),
        widget=forms.MultipleHiddenInput()
    )

    class Meta:
        nullable_fields = ['label', 'description']


class DeviceBayCSVForm(CustomFieldModelCSVForm):
    device = CSVModelChoiceField(
        queryset=Device.objects.all(),
        to_field_name='name'
    )
    installed_device = CSVModelChoiceField(
        queryset=Device.objects.all(),
        required=False,
        to_field_name='name',
        help_text='Child device installed within this bay',
        error_messages={
            'invalid_choice': 'Child device not found.',
        }
    )

    class Meta:
        model = DeviceBay
        fields = ('device', 'name', 'label', 'installed_device', 'description')

    def __init__(self, *args, **kwargs):
        super().__init__(*args, **kwargs)

        # Limit installed device choices to devices of the correct type and location
        if self.is_bound:
            try:
                device = self.fields['device'].to_python(self.data['device'])
            except forms.ValidationError:
                device = None
        else:
            try:
                device = self.instance.device
            except Device.DoesNotExist:
                device = None

        if device:
            self.fields['installed_device'].queryset = Device.objects.filter(
                site=device.site,
                rack=device.rack,
                parent_bay__isnull=True,
                device_type__u_height=0,
                device_type__subdevice_role=SubdeviceRoleChoices.ROLE_CHILD
            ).exclude(pk=device.pk)
        else:
            self.fields['installed_device'].queryset = Interface.objects.none()


#
# Inventory items
#

class InventoryItemForm(BootstrapMixin, CustomFieldModelForm):
    device = DynamicModelChoiceField(
        queryset=Device.objects.all()
    )
    parent = DynamicModelChoiceField(
        queryset=InventoryItem.objects.all(),
        required=False,
        query_params={
            'device_id': '$device'
        }
    )
    manufacturer = DynamicModelChoiceField(
        queryset=Manufacturer.objects.all(),
        required=False
    )
    tags = DynamicModelMultipleChoiceField(
        queryset=Tag.objects.all(),
        required=False
    )

    class Meta:
        model = InventoryItem
        fields = [
            'device', 'parent', 'name', 'label', 'manufacturer', 'part_id', 'serial', 'asset_tag', 'description',
            'tags',
        ]


class InventoryItemCreateForm(ComponentCreateForm):
    model = InventoryItem
    manufacturer = DynamicModelChoiceField(
        queryset=Manufacturer.objects.all(),
        required=False
    )
    parent = DynamicModelChoiceField(
        queryset=InventoryItem.objects.all(),
        required=False,
        query_params={
            'device_id': '$device'
        }
    )
    part_id = forms.CharField(
        max_length=50,
        required=False,
        label='Part ID'
    )
    serial = forms.CharField(
        max_length=50,
        required=False,
    )
    asset_tag = forms.CharField(
        max_length=50,
        required=False,
    )
    field_order = (
        'device', 'parent', 'name_pattern', 'label_pattern', 'manufacturer', 'part_id', 'serial', 'asset_tag',
        'description', 'tags',
    )


class InventoryItemCSVForm(CustomFieldModelCSVForm):
    device = CSVModelChoiceField(
        queryset=Device.objects.all(),
        to_field_name='name'
    )
    manufacturer = CSVModelChoiceField(
        queryset=Manufacturer.objects.all(),
        to_field_name='name',
        required=False
    )
    parent = CSVModelChoiceField(
        queryset=Device.objects.all(),
        to_field_name='name',
        required=False,
        help_text='Parent inventory item'
    )

    class Meta:
        model = InventoryItem
        fields = (
            'device', 'name', 'label', 'manufacturer', 'part_id', 'serial', 'asset_tag', 'discovered', 'description',
        )

    def __init__(self, *args, **kwargs):
        super().__init__(*args, **kwargs)

        # Limit parent choices to inventory items belonging to this device
        device = None
        if self.is_bound and 'device' in self.data:
            try:
                device = self.fields['device'].to_python(self.data['device'])
            except forms.ValidationError:
                pass
        if device:
            self.fields['parent'].queryset = InventoryItem.objects.filter(device=device)
        else:
            self.fields['parent'].queryset = InventoryItem.objects.none()


class InventoryItemBulkCreateForm(
    form_from_model(InventoryItem, ['manufacturer', 'part_id', 'serial', 'asset_tag', 'discovered']),
    DeviceBulkAddComponentForm
):
    model = InventoryItem
    field_order = (
        'name_pattern', 'label_pattern', 'manufacturer', 'part_id', 'serial', 'asset_tag', 'discovered', 'description',
        'tags',
    )


class InventoryItemBulkEditForm(
    form_from_model(InventoryItem, ['label', 'manufacturer', 'part_id', 'description']),
    BootstrapMixin,
    AddRemoveTagsForm,
    CustomFieldModelBulkEditForm
):
    pk = forms.ModelMultipleChoiceField(
        queryset=InventoryItem.objects.all(),
        widget=forms.MultipleHiddenInput()
    )
    manufacturer = DynamicModelChoiceField(
        queryset=Manufacturer.objects.all(),
        required=False
    )

    class Meta:
        nullable_fields = ['label', 'manufacturer', 'part_id', 'description']


class InventoryItemFilterForm(DeviceComponentFilterForm):
    model = InventoryItem
    field_groups = [
        ['q'],
        ['name', 'label', 'manufacturer_id'],
        ['serial', 'asset_tag', 'discovered'],
        ['region_id', 'site_group_id', 'site_id'],
        ['tag']
    ]
    manufacturer_id = DynamicModelMultipleChoiceField(
        queryset=Manufacturer.objects.all(),
        required=False,
        label=_('Manufacturer'),
        fetch_trigger='open'
    )
    serial = forms.CharField(
        required=False
    )
    asset_tag = forms.CharField(
        required=False
    )
    discovered = forms.NullBooleanField(
        required=False,
        widget=StaticSelect(
            choices=BOOLEAN_WITH_BLANK_CHOICES
        )
    )
    tag = TagFilterField(model)


#
# Cables
#

class ConnectCableToDeviceForm(BootstrapMixin, CustomFieldModelForm):
    """
    Base form for connecting a Cable to a Device component
    """
    termination_b_region = DynamicModelChoiceField(
        queryset=Region.objects.all(),
        label='Region',
        required=False
    )
    termination_b_site_group = DynamicModelChoiceField(
        queryset=SiteGroup.objects.all(),
        label='Site group',
        required=False
    )
    termination_b_site = DynamicModelChoiceField(
        queryset=Site.objects.all(),
        label='Site',
        required=False,
        query_params={
            'region_id': '$termination_b_region',
            'group_id': '$termination_b_site_group',
        }
    )
    termination_b_location = DynamicModelChoiceField(
        queryset=Location.objects.all(),
        label='Location',
        required=False,
        null_option='None',
        query_params={
            'site_id': '$termination_b_site'
        }
    )
    termination_b_rack = DynamicModelChoiceField(
        queryset=Rack.objects.all(),
        label='Rack',
        required=False,
        null_option='None',
        query_params={
            'site_id': '$termination_b_site',
            'location_id': '$termination_b_location',
        }
    )
    termination_b_device = DynamicModelChoiceField(
        queryset=Device.objects.all(),
        label='Device',
        required=False,
        query_params={
            'site_id': '$termination_b_site',
            'location_id': '$termination_b_location',
            'rack_id': '$termination_b_rack',
        }
    )
    tags = DynamicModelMultipleChoiceField(
        queryset=Tag.objects.all(),
        required=False
    )

    class Meta:
        model = Cable
        fields = [
            'termination_b_region', 'termination_b_site', 'termination_b_rack', 'termination_b_device',
            'termination_b_id', 'type', 'status', 'label', 'color', 'length', 'length_unit', 'tags',
        ]
        widgets = {
            'status': StaticSelect,
            'type': StaticSelect,
            'length_unit': StaticSelect,
        }

    def clean_termination_b_id(self):
        # Return the PK rather than the object
        return getattr(self.cleaned_data['termination_b_id'], 'pk', None)


class ConnectCableToConsolePortForm(ConnectCableToDeviceForm):
    termination_b_id = DynamicModelChoiceField(
        queryset=ConsolePort.objects.all(),
        label='Name',
        disabled_indicator='_occupied',
        query_params={
            'device_id': '$termination_b_device'
        }
    )


class ConnectCableToConsoleServerPortForm(ConnectCableToDeviceForm):
    termination_b_id = DynamicModelChoiceField(
        queryset=ConsoleServerPort.objects.all(),
        label='Name',
        disabled_indicator='_occupied',
        query_params={
            'device_id': '$termination_b_device'
        }
    )


class ConnectCableToPowerPortForm(ConnectCableToDeviceForm):
    termination_b_id = DynamicModelChoiceField(
        queryset=PowerPort.objects.all(),
        label='Name',
        disabled_indicator='_occupied',
        query_params={
            'device_id': '$termination_b_device'
        }
    )


class ConnectCableToPowerOutletForm(ConnectCableToDeviceForm):
    termination_b_id = DynamicModelChoiceField(
        queryset=PowerOutlet.objects.all(),
        label='Name',
        disabled_indicator='_occupied',
        query_params={
            'device_id': '$termination_b_device'
        }
    )


class ConnectCableToInterfaceForm(ConnectCableToDeviceForm):
    termination_b_id = DynamicModelChoiceField(
        queryset=Interface.objects.all(),
        label='Name',
        disabled_indicator='_occupied',
        query_params={
            'device_id': '$termination_b_device',
            'kind': 'physical',
        }
    )


class ConnectCableToFrontPortForm(ConnectCableToDeviceForm):
    termination_b_id = DynamicModelChoiceField(
        queryset=FrontPort.objects.all(),
        label='Name',
        disabled_indicator='_occupied',
        query_params={
            'device_id': '$termination_b_device'
        }
    )


class ConnectCableToRearPortForm(ConnectCableToDeviceForm):
    termination_b_id = DynamicModelChoiceField(
        queryset=RearPort.objects.all(),
        label='Name',
        disabled_indicator='_occupied',
        query_params={
            'device_id': '$termination_b_device'
        }
    )


class ConnectCableToCircuitTerminationForm(BootstrapMixin, CustomFieldModelForm):
    termination_b_provider = DynamicModelChoiceField(
        queryset=Provider.objects.all(),
        label='Provider',
        required=False
    )
    termination_b_region = DynamicModelChoiceField(
        queryset=Region.objects.all(),
        label='Region',
        required=False
    )
    termination_b_site_group = DynamicModelChoiceField(
        queryset=SiteGroup.objects.all(),
        label='Site group',
        required=False
    )
    termination_b_site = DynamicModelChoiceField(
        queryset=Site.objects.all(),
        label='Site',
        required=False,
        query_params={
            'region_id': '$termination_b_region',
            'group_id': '$termination_b_site_group',
        }
    )
    termination_b_circuit = DynamicModelChoiceField(
        queryset=Circuit.objects.all(),
        label='Circuit',
        query_params={
            'provider_id': '$termination_b_provider',
            'site_id': '$termination_b_site',
        }
    )
    termination_b_id = DynamicModelChoiceField(
        queryset=CircuitTermination.objects.all(),
        label='Side',
        disabled_indicator='_occupied',
        query_params={
            'circuit_id': '$termination_b_circuit'
        }
    )
    tags = DynamicModelMultipleChoiceField(
        queryset=Tag.objects.all(),
        required=False
    )

    class Meta:
        model = Cable
        fields = [
            'termination_b_provider', 'termination_b_region', 'termination_b_site', 'termination_b_circuit',
            'termination_b_id', 'type', 'status', 'label', 'color', 'length', 'length_unit', 'tags',
        ]

    def clean_termination_b_id(self):
        # Return the PK rather than the object
        return getattr(self.cleaned_data['termination_b_id'], 'pk', None)


class ConnectCableToPowerFeedForm(BootstrapMixin, CustomFieldModelForm):
    termination_b_region = DynamicModelChoiceField(
        queryset=Region.objects.all(),
        label='Region',
        required=False
    )
    termination_b_site_group = DynamicModelChoiceField(
        queryset=SiteGroup.objects.all(),
        label='Site group',
        required=False
    )
    termination_b_site = DynamicModelChoiceField(
        queryset=Site.objects.all(),
        label='Site',
        required=False,
        query_params={
            'region_id': '$termination_b_region',
            'group_id': '$termination_b_site_group',
        }
    )
    termination_b_location = DynamicModelChoiceField(
        queryset=Location.objects.all(),
        label='Location',
        required=False,
        query_params={
            'site_id': '$termination_b_site'
        }
    )
    termination_b_powerpanel = DynamicModelChoiceField(
        queryset=PowerPanel.objects.all(),
        label='Power Panel',
        required=False,
        query_params={
            'site_id': '$termination_b_site',
            'location_id': '$termination_b_location',
        }
    )
    termination_b_id = DynamicModelChoiceField(
        queryset=PowerFeed.objects.all(),
        label='Name',
        disabled_indicator='_occupied',
        query_params={
            'power_panel_id': '$termination_b_powerpanel'
        }
    )
    tags = DynamicModelMultipleChoiceField(
        queryset=Tag.objects.all(),
        required=False
    )

    class Meta:
        model = Cable
        fields = [
            'termination_b_location', 'termination_b_powerpanel', 'termination_b_id', 'type', 'status', 'label',
            'color', 'length', 'length_unit', 'tags',
        ]

    def clean_termination_b_id(self):
        # Return the PK rather than the object
        return getattr(self.cleaned_data['termination_b_id'], 'pk', None)


class CableForm(BootstrapMixin, CustomFieldModelForm):
    tags = DynamicModelMultipleChoiceField(
        queryset=Tag.objects.all(),
        required=False
    )

    class Meta:
        model = Cable
        fields = [
            'type', 'status', 'label', 'color', 'length', 'length_unit', 'tags',
        ]
        widgets = {
            'status': StaticSelect,
            'type': StaticSelect,
            'length_unit': StaticSelect,
        }
        error_messages = {
            'length': {
                'max_value': 'Maximum length is 32767 (any unit)'
            }
        }


class CableCSVForm(CustomFieldModelCSVForm):
    # Termination A
    side_a_device = CSVModelChoiceField(
        queryset=Device.objects.all(),
        to_field_name='name',
        help_text='Side A device'
    )
    side_a_type = CSVContentTypeField(
        queryset=ContentType.objects.all(),
        limit_choices_to=CABLE_TERMINATION_MODELS,
        help_text='Side A type'
    )
    side_a_name = forms.CharField(
        help_text='Side A component name'
    )

    # Termination B
    side_b_device = CSVModelChoiceField(
        queryset=Device.objects.all(),
        to_field_name='name',
        help_text='Side B device'
    )
    side_b_type = CSVContentTypeField(
        queryset=ContentType.objects.all(),
        limit_choices_to=CABLE_TERMINATION_MODELS,
        help_text='Side B type'
    )
    side_b_name = forms.CharField(
        help_text='Side B component name'
    )

    # Cable attributes
    status = CSVChoiceField(
        choices=CableStatusChoices,
        required=False,
        help_text='Connection status'
    )
    type = CSVChoiceField(
        choices=CableTypeChoices,
        required=False,
        help_text='Physical medium classification'
    )
    length_unit = CSVChoiceField(
        choices=CableLengthUnitChoices,
        required=False,
        help_text='Length unit'
    )

    class Meta:
        model = Cable
        fields = [
            'side_a_device', 'side_a_type', 'side_a_name', 'side_b_device', 'side_b_type', 'side_b_name', 'type',
            'status', 'label', 'color', 'length', 'length_unit',
        ]
        help_texts = {
            'color': mark_safe('RGB color in hexadecimal (e.g. <code>00ff00</code>)'),
        }

    def _clean_side(self, side):
        """
        Derive a Cable's A/B termination objects.

        :param side: 'a' or 'b'
        """
        assert side in 'ab', f"Invalid side designation: {side}"

        device = self.cleaned_data.get(f'side_{side}_device')
        content_type = self.cleaned_data.get(f'side_{side}_type')
        name = self.cleaned_data.get(f'side_{side}_name')
        if not device or not content_type or not name:
            return None

        model = content_type.model_class()
        try:
            termination_object = model.objects.get(device=device, name=name)
            if termination_object.cable is not None:
                raise forms.ValidationError(f"Side {side.upper()}: {device} {termination_object} is already connected")
        except ObjectDoesNotExist:
            raise forms.ValidationError(f"{side.upper()} side termination not found: {device} {name}")

        setattr(self.instance, f'termination_{side}', termination_object)
        return termination_object

    def clean_side_a_name(self):
        return self._clean_side('a')

    def clean_side_b_name(self):
        return self._clean_side('b')

    def clean_length_unit(self):
        # Avoid trying to save as NULL
        length_unit = self.cleaned_data.get('length_unit', None)
        return length_unit if length_unit is not None else ''


class CableBulkEditForm(BootstrapMixin, AddRemoveTagsForm, CustomFieldModelBulkEditForm):
    pk = forms.ModelMultipleChoiceField(
        queryset=Cable.objects.all(),
        widget=forms.MultipleHiddenInput
    )
    type = forms.ChoiceField(
        choices=add_blank_choice(CableTypeChoices),
        required=False,
        initial='',
        widget=StaticSelect()
    )
    status = forms.ChoiceField(
        choices=add_blank_choice(CableStatusChoices),
        required=False,
        widget=StaticSelect(),
        initial=''
    )
    label = forms.CharField(
        max_length=100,
        required=False
    )
    color = ColorField(
        required=False
    )
    length = forms.IntegerField(
        min_value=1,
        required=False
    )
    length_unit = forms.ChoiceField(
        choices=add_blank_choice(CableLengthUnitChoices),
        required=False,
        initial='',
        widget=StaticSelect()
    )

    class Meta:
        nullable_fields = [
            'type', 'status', 'label', 'color', 'length',
        ]

    def clean(self):
        super().clean()

        # Validate length/unit
        length = self.cleaned_data.get('length')
        length_unit = self.cleaned_data.get('length_unit')
        if length and not length_unit:
            raise forms.ValidationError({
                'length_unit': "Must specify a unit when setting length"
            })


class CableFilterForm(BootstrapMixin, CustomFieldModelFilterForm):
    model = Cable
    field_groups = [
        ['q'],
        ['type', 'status', 'color'],
        ['device_id', 'rack_id'],
        ['region_id', 'site_id', 'tenant_id'],
        ['tag']
    ]
    q = forms.CharField(
        required=False,
        widget=forms.TextInput(attrs={'placeholder': _('All Fields')}),
        label=_('Search')
    )
    region_id = DynamicModelMultipleChoiceField(
        queryset=Region.objects.all(),
        required=False,
        label=_('Region'),
        fetch_trigger='open'
    )
    site_id = DynamicModelMultipleChoiceField(
        queryset=Site.objects.all(),
        required=False,
        query_params={
            'region_id': '$region_id'
        },
        label=_('Site'),
        fetch_trigger='open'
    )
    tenant_id = DynamicModelMultipleChoiceField(
        queryset=Tenant.objects.all(),
        required=False,
        label=_('Tenant'),
        fetch_trigger='open'
    )
    rack_id = DynamicModelMultipleChoiceField(
        queryset=Rack.objects.all(),
        required=False,
        label=_('Rack'),
        null_option='None',
        query_params={
            'site_id': '$site_id'
        },
        fetch_trigger='open'
    )
    type = forms.MultipleChoiceField(
        choices=add_blank_choice(CableTypeChoices),
        required=False,
        widget=StaticSelect()
    )
    status = forms.ChoiceField(
        required=False,
        choices=add_blank_choice(CableStatusChoices),
        widget=StaticSelect()
    )
    color = ColorField(
        required=False
    )
    device_id = DynamicModelMultipleChoiceField(
        queryset=Device.objects.all(),
        required=False,
        query_params={
            'site_id': '$site_id',
            'tenant_id': '$tenant_id',
            'rack_id': '$rack_id',
        },
        label=_('Device'),
        fetch_trigger='open'
    )
    tag = TagFilterField(model)


#
# Connections
#

class ConsoleConnectionFilterForm(BootstrapMixin, forms.Form):
    q = forms.CharField(
        required=False,
        widget=forms.TextInput(attrs={'placeholder': _('All Fields')}),
        label=_('Search')
    )
    region_id = DynamicModelMultipleChoiceField(
        queryset=Region.objects.all(),
        required=False,
        label=_('Region'),
        fetch_trigger='open'
    )
    site_id = DynamicModelMultipleChoiceField(
        queryset=Site.objects.all(),
        required=False,
        query_params={
            'region_id': '$region_id'
        },
        label=_('Site'),
        fetch_trigger='open'
    )
    device_id = DynamicModelMultipleChoiceField(
        queryset=Device.objects.all(),
        required=False,
        query_params={
            'site_id': '$site_id'
        },
        label=_('Device'),
        fetch_trigger='open'
    )


class PowerConnectionFilterForm(BootstrapMixin, forms.Form):
    q = forms.CharField(
        required=False,
        widget=forms.TextInput(attrs={'placeholder': _('All Fields')}),
        label=_('Search')
    )
    region_id = DynamicModelMultipleChoiceField(
        queryset=Region.objects.all(),
        required=False,
        label=_('Region'),
        fetch_trigger='open'
    )
    site_id = DynamicModelMultipleChoiceField(
        queryset=Site.objects.all(),
        required=False,
        query_params={
            'region_id': '$region_id'
        },
        label=_('Site'),
        fetch_trigger='open'
    )
    device_id = DynamicModelMultipleChoiceField(
        queryset=Device.objects.all(),
        required=False,
        query_params={
            'site_id': '$site_id'
        },
        label=_('Device'),
        fetch_trigger='open'
    )


class InterfaceConnectionFilterForm(BootstrapMixin, forms.Form):
    q = forms.CharField(
        required=False,
        widget=forms.TextInput(attrs={'placeholder': _('All Fields')}),
        label=_('Search')
    )
    region_id = DynamicModelMultipleChoiceField(
        queryset=Region.objects.all(),
        required=False,
        label=_('Region'),
        fetch_trigger='open'
    )
    site_id = DynamicModelMultipleChoiceField(
        queryset=Site.objects.all(),
        required=False,
        query_params={
            'region_id': '$region_id'
        },
        label=_('Site'),
        fetch_trigger='open'
    )
    device_id = DynamicModelMultipleChoiceField(
        queryset=Device.objects.all(),
        required=False,
        query_params={
            'site_id': '$site_id'
        },
        label=_('Device'),
        fetch_trigger='open'
    )


#
# Virtual chassis
#

class DeviceSelectionForm(forms.Form):
    pk = forms.ModelMultipleChoiceField(
        queryset=Device.objects.all(),
        widget=forms.MultipleHiddenInput()
    )


class VirtualChassisCreateForm(BootstrapMixin, CustomFieldModelForm):
    region = DynamicModelChoiceField(
        queryset=Region.objects.all(),
        required=False,
        initial_params={
            'sites': '$site'
        }
    )
    site_group = DynamicModelChoiceField(
        queryset=SiteGroup.objects.all(),
        required=False,
        initial_params={
            'sites': '$site'
        }
    )
    site = DynamicModelChoiceField(
        queryset=Site.objects.all(),
        required=False,
        query_params={
            'region_id': '$region',
            'group_id': '$site_group',
        }
    )
    rack = DynamicModelChoiceField(
        queryset=Rack.objects.all(),
        required=False,
        null_option='None',
        query_params={
            'site_id': '$site'
        }
    )
    members = DynamicModelMultipleChoiceField(
        queryset=Device.objects.all(),
        required=False,
        query_params={
            'site_id': '$site',
            'rack_id': '$rack',
        }
    )
    initial_position = forms.IntegerField(
        initial=1,
        required=False,
        help_text='Position of the first member device. Increases by one for each additional member.'
    )
    tags = DynamicModelMultipleChoiceField(
        queryset=Tag.objects.all(),
        required=False
    )

    class Meta:
        model = VirtualChassis
        fields = [
            'name', 'domain', 'region', 'site_group', 'site', 'rack', 'members', 'initial_position', 'tags',
        ]

    def save(self, *args, **kwargs):
        instance = super().save(*args, **kwargs)

        # Assign VC members
        if instance.pk:
            initial_position = self.cleaned_data.get('initial_position') or 1
            for i, member in enumerate(self.cleaned_data['members'], start=initial_position):
                member.virtual_chassis = instance
                member.vc_position = i
                member.save()

        return instance


class VirtualChassisForm(BootstrapMixin, CustomFieldModelForm):
    master = forms.ModelChoiceField(
        queryset=Device.objects.all(),
        required=False,
    )
    tags = DynamicModelMultipleChoiceField(
        queryset=Tag.objects.all(),
        required=False
    )

    class Meta:
        model = VirtualChassis
        fields = [
            'name', 'domain', 'master', 'tags',
        ]
        widgets = {
            'master': SelectWithPK(),
        }

    def __init__(self, *args, **kwargs):
        super().__init__(*args, **kwargs)

        self.fields['master'].queryset = Device.objects.filter(virtual_chassis=self.instance)


class BaseVCMemberFormSet(forms.BaseModelFormSet):

    def clean(self):
        super().clean()

        # Check for duplicate VC position values
        vc_position_list = []
        for form in self.forms:
            vc_position = form.cleaned_data.get('vc_position')
            if vc_position:
                if vc_position in vc_position_list:
                    error_msg = 'A virtual chassis member already exists in position {}.'.format(vc_position)
                    form.add_error('vc_position', error_msg)
                vc_position_list.append(vc_position)


class DeviceVCMembershipForm(forms.ModelForm):

    class Meta:
        model = Device
        fields = [
            'vc_position', 'vc_priority',
        ]
        labels = {
            'vc_position': 'Position',
            'vc_priority': 'Priority',
        }

    def __init__(self, validate_vc_position=False, *args, **kwargs):
        super().__init__(*args, **kwargs)

        # Require VC position (only required when the Device is a VirtualChassis member)
        self.fields['vc_position'].required = True

        # Add bootstrap classes to form elements.
        self.fields['vc_position'].widget.attrs = {'class': 'form-control'}
        self.fields['vc_priority'].widget.attrs = {'class': 'form-control'}

        # Validation of vc_position is optional. This is only required when adding a new member to an existing
        # VirtualChassis. Otherwise, vc_position validation is handled by BaseVCMemberFormSet.
        self.validate_vc_position = validate_vc_position

    def clean_vc_position(self):
        vc_position = self.cleaned_data['vc_position']

        if self.validate_vc_position:
            conflicting_members = Device.objects.filter(
                virtual_chassis=self.instance.virtual_chassis,
                vc_position=vc_position
            )
            if conflicting_members.exists():
                raise forms.ValidationError(
                    'A virtual chassis member already exists in position {}.'.format(vc_position)
                )

        return vc_position


class VCMemberSelectForm(BootstrapMixin, forms.Form):
    region = DynamicModelChoiceField(
        queryset=Region.objects.all(),
        required=False,
        initial_params={
            'sites': '$site'
        }
    )
    site_group = DynamicModelChoiceField(
        queryset=SiteGroup.objects.all(),
        required=False,
        initial_params={
            'sites': '$site'
        }
    )
    site = DynamicModelChoiceField(
        queryset=Site.objects.all(),
        required=False,
        query_params={
            'region_id': '$region',
            'group_id': '$site_group',
        }
    )
    rack = DynamicModelChoiceField(
        queryset=Rack.objects.all(),
        required=False,
        null_option='None',
        query_params={
            'site_id': '$site'
        }
    )
    device = DynamicModelChoiceField(
        queryset=Device.objects.all(),
        query_params={
            'site_id': '$site',
            'rack_id': '$rack',
            'virtual_chassis_id': 'null',
        }
    )

    def clean_device(self):
        device = self.cleaned_data['device']
        if device.virtual_chassis is not None:
            raise forms.ValidationError(
                f"Device {device} is already assigned to a virtual chassis."
            )
        return device


class VirtualChassisBulkEditForm(BootstrapMixin, AddRemoveTagsForm, CustomFieldModelBulkEditForm):
    pk = forms.ModelMultipleChoiceField(
        queryset=VirtualChassis.objects.all(),
        widget=forms.MultipleHiddenInput()
    )
    domain = forms.CharField(
        max_length=30,
        required=False
    )

    class Meta:
        nullable_fields = ['domain']


class VirtualChassisCSVForm(CustomFieldModelCSVForm):
    master = CSVModelChoiceField(
        queryset=Device.objects.all(),
        to_field_name='name',
        required=False,
        help_text='Master device'
    )

    class Meta:
        model = VirtualChassis
        fields = ('name', 'domain', 'master')


class VirtualChassisFilterForm(BootstrapMixin, TenancyFilterForm, CustomFieldModelFilterForm):
    model = VirtualChassis
    field_order = ['q', 'region_id', 'site_group_id', 'site_id', 'tenant_group_id', 'tenant_id']
    field_groups = [
        ['q'],
        ['region_id', 'site_group_id', 'site_id'],
        ['tenant_group_id', 'tenant_id'],
        ['tag']
    ]
    q = forms.CharField(
        required=False,
        widget=forms.TextInput(attrs={'placeholder': _('All Fields')}),
        label=_('Search')
    )
    region_id = DynamicModelMultipleChoiceField(
        queryset=Region.objects.all(),
        required=False,
        label=_('Region'),
        fetch_trigger='open'
    )
    site_group_id = DynamicModelMultipleChoiceField(
        queryset=SiteGroup.objects.all(),
        required=False,
        label=_('Site group'),
        fetch_trigger='open'
    )
    site_id = DynamicModelMultipleChoiceField(
        queryset=Site.objects.all(),
        required=False,
        query_params={
            'region_id': '$region_id'
        },
        label=_('Site'),
        fetch_trigger='open'
    )
    tag = TagFilterField(model)


#
# Power panels
#

class PowerPanelForm(BootstrapMixin, CustomFieldModelForm):
    region = DynamicModelChoiceField(
        queryset=Region.objects.all(),
        required=False,
        initial_params={
            'sites': '$site'
        }
    )
    site_group = DynamicModelChoiceField(
        queryset=SiteGroup.objects.all(),
        required=False,
        initial_params={
            'sites': '$site'
        }
    )
    site = DynamicModelChoiceField(
        queryset=Site.objects.all(),
        query_params={
            'region_id': '$region',
            'group_id': '$site_group',
        }
    )
    location = DynamicModelChoiceField(
        queryset=Location.objects.all(),
        required=False,
        query_params={
            'site_id': '$site'
        }
    )
    tags = DynamicModelMultipleChoiceField(
        queryset=Tag.objects.all(),
        required=False
    )

    class Meta:
        model = PowerPanel
        fields = [
            'region', 'site_group', 'site', 'location', 'name', 'tags',
        ]
        fieldsets = (
            ('Power Panel', ('region', 'site_group', 'site', 'location', 'name', 'tags')),
        )


class PowerPanelCSVForm(CustomFieldModelCSVForm):
    site = CSVModelChoiceField(
        queryset=Site.objects.all(),
        to_field_name='name',
        help_text='Name of parent site'
    )
    location = CSVModelChoiceField(
        queryset=Location.objects.all(),
        required=False,
        to_field_name='name'
    )

    class Meta:
        model = PowerPanel
        fields = ('site', 'location', 'name')

    def __init__(self, data=None, *args, **kwargs):
        super().__init__(data, *args, **kwargs)

        if data:

            # Limit group queryset by assigned site
            params = {f"site__{self.fields['site'].to_field_name}": data.get('site')}
            self.fields['location'].queryset = self.fields['location'].queryset.filter(**params)


class PowerPanelBulkEditForm(BootstrapMixin, AddRemoveTagsForm, CustomFieldModelBulkEditForm):
    pk = forms.ModelMultipleChoiceField(
        queryset=PowerPanel.objects.all(),
        widget=forms.MultipleHiddenInput
    )
    region = DynamicModelChoiceField(
        queryset=Region.objects.all(),
        required=False,
        initial_params={
            'sites': '$site'
        }
    )
    site_group = DynamicModelChoiceField(
        queryset=SiteGroup.objects.all(),
        required=False,
        initial_params={
            'sites': '$site'
        }
    )
    site = DynamicModelChoiceField(
        queryset=Site.objects.all(),
        required=False,
        query_params={
            'region_id': '$region',
            'group_id': '$site_group',
        }
    )
    location = DynamicModelChoiceField(
        queryset=Location.objects.all(),
        required=False,
        query_params={
            'site_id': '$site'
        }
    )

    class Meta:
        nullable_fields = ['location']


class PowerPanelFilterForm(BootstrapMixin, CustomFieldModelFilterForm):
    model = PowerPanel
    q = forms.CharField(
        required=False,
        widget=forms.TextInput(attrs={'placeholder': _('All Fields')}),
        label=_('Search')
    )
    region_id = DynamicModelMultipleChoiceField(
        queryset=Region.objects.all(),
        required=False,
        label=_('Region'),
        fetch_trigger='open'
    )
    site_group_id = DynamicModelMultipleChoiceField(
        queryset=SiteGroup.objects.all(),
        required=False,
        label=_('Site group'),
        fetch_trigger='open'
    )
    site_id = DynamicModelMultipleChoiceField(
        queryset=Site.objects.all(),
        required=False,
        query_params={
            'region_id': '$region_id'
        },
        label=_('Site'),
        fetch_trigger='open'
    )
    location_id = DynamicModelMultipleChoiceField(
        queryset=Location.objects.all(),
        required=False,
        null_option='None',
        query_params={
            'site_id': '$site_id'
        },
        label=_('Location'),
        fetch_trigger='open'
    )
    tag = TagFilterField(model)


#
# Power feeds
#

class PowerFeedForm(BootstrapMixin, CustomFieldModelForm):
    region = DynamicModelChoiceField(
        queryset=Region.objects.all(),
        required=False,
        initial_params={
            'sites__powerpanel': '$power_panel'
        }
    )
    site_group = DynamicModelChoiceField(
        queryset=SiteGroup.objects.all(),
        required=False,
        initial_params={
            'sites': '$site'
        }
    )
    site = DynamicModelChoiceField(
        queryset=Site.objects.all(),
        required=False,
        initial_params={
            'powerpanel': '$power_panel'
        },
        query_params={
            'region_id': '$region',
            'group_id': '$site_group',
        }
    )
    power_panel = DynamicModelChoiceField(
        queryset=PowerPanel.objects.all(),
        query_params={
            'site_id': '$site'
        }
    )
    rack = DynamicModelChoiceField(
        queryset=Rack.objects.all(),
        required=False,
        query_params={
            'site_id': '$site'
        }
    )
    comments = CommentField()
    tags = DynamicModelMultipleChoiceField(
        queryset=Tag.objects.all(),
        required=False
    )

    class Meta:
        model = PowerFeed
        fields = [
            'region', 'site_group', 'site', 'power_panel', 'rack', 'name', 'status', 'type', 'mark_connected', 'supply',
            'phase', 'voltage', 'amperage', 'max_utilization', 'comments', 'tags',
        ]
        fieldsets = (
            ('Power Panel', ('region', 'site', 'power_panel')),
            ('Power Feed', ('rack', 'name', 'status', 'type', 'mark_connected', 'tags')),
            ('Characteristics', ('supply', 'voltage', 'amperage', 'phase', 'max_utilization')),
        )
        widgets = {
            'status': StaticSelect(),
            'type': StaticSelect(),
            'supply': StaticSelect(),
            'phase': StaticSelect(),
        }


class PowerFeedCSVForm(CustomFieldModelCSVForm):
    site = CSVModelChoiceField(
        queryset=Site.objects.all(),
        to_field_name='name',
        help_text='Assigned site'
    )
    power_panel = CSVModelChoiceField(
        queryset=PowerPanel.objects.all(),
        to_field_name='name',
        help_text='Upstream power panel'
    )
    location = CSVModelChoiceField(
        queryset=Location.objects.all(),
        to_field_name='name',
        required=False,
        help_text="Rack's location (if any)"
    )
    rack = CSVModelChoiceField(
        queryset=Rack.objects.all(),
        to_field_name='name',
        required=False,
        help_text='Rack'
    )
    status = CSVChoiceField(
        choices=PowerFeedStatusChoices,
        required=False,
        help_text='Operational status'
    )
    type = CSVChoiceField(
        choices=PowerFeedTypeChoices,
        required=False,
        help_text='Primary or redundant'
    )
    supply = CSVChoiceField(
        choices=PowerFeedSupplyChoices,
        required=False,
        help_text='Supply type (AC/DC)'
    )
    phase = CSVChoiceField(
        choices=PowerFeedPhaseChoices,
        required=False,
        help_text='Single or three-phase'
    )

    class Meta:
        model = PowerFeed
        fields = (
            'site', 'power_panel', 'location', 'rack', 'name', 'status', 'type', 'mark_connected', 'supply', 'phase',
            'voltage', 'amperage', 'max_utilization', 'comments',
        )

    def __init__(self, data=None, *args, **kwargs):
        super().__init__(data, *args, **kwargs)

        if data:

            # Limit power_panel queryset by site
            params = {f"site__{self.fields['site'].to_field_name}": data.get('site')}
            self.fields['power_panel'].queryset = self.fields['power_panel'].queryset.filter(**params)

            # Limit location queryset by site
            params = {f"site__{self.fields['site'].to_field_name}": data.get('site')}
            self.fields['location'].queryset = self.fields['location'].queryset.filter(**params)

            # Limit rack queryset by site and group
            params = {
                f"site__{self.fields['site'].to_field_name}": data.get('site'),
                f"location__{self.fields['location'].to_field_name}": data.get('location'),
            }
            self.fields['rack'].queryset = self.fields['rack'].queryset.filter(**params)


class PowerFeedBulkEditForm(BootstrapMixin, AddRemoveTagsForm, CustomFieldModelBulkEditForm):
    pk = forms.ModelMultipleChoiceField(
        queryset=PowerFeed.objects.all(),
        widget=forms.MultipleHiddenInput
    )
    power_panel = DynamicModelChoiceField(
        queryset=PowerPanel.objects.all(),
        required=False
    )
    rack = DynamicModelChoiceField(
        queryset=Rack.objects.all(),
        required=False,
    )
    status = forms.ChoiceField(
        choices=add_blank_choice(PowerFeedStatusChoices),
        required=False,
        initial='',
        widget=StaticSelect()
    )
    type = forms.ChoiceField(
        choices=add_blank_choice(PowerFeedTypeChoices),
        required=False,
        initial='',
        widget=StaticSelect()
    )
    supply = forms.ChoiceField(
        choices=add_blank_choice(PowerFeedSupplyChoices),
        required=False,
        initial='',
        widget=StaticSelect()
    )
    phase = forms.ChoiceField(
        choices=add_blank_choice(PowerFeedPhaseChoices),
        required=False,
        initial='',
        widget=StaticSelect()
    )
    voltage = forms.IntegerField(
        required=False
    )
    amperage = forms.IntegerField(
        required=False
    )
    max_utilization = forms.IntegerField(
        required=False
    )
    mark_connected = forms.NullBooleanField(
        required=False,
        widget=BulkEditNullBooleanSelect
    )
    comments = CommentField(
        widget=SmallTextarea,
        label='Comments'
    )

    class Meta:
        nullable_fields = [
            'location', 'comments',
        ]


class PowerFeedFilterForm(BootstrapMixin, CustomFieldModelFilterForm):
    model = PowerFeed
    field_groups = [
        ['q'],
        ['region_id', 'site_group_id', 'site_id'],
        ['power_panel_id', 'rack_id'],
        ['type', 'supply', 'max_utilization'],
        ['phase', 'voltage', 'amperage'],
        ['status', 'tag']
    ]
    q = forms.CharField(
        required=False,
        widget=forms.TextInput(attrs={'placeholder': _('All Fields')}),
        label=_('Search')
    )
    region_id = DynamicModelMultipleChoiceField(
        queryset=Region.objects.all(),
        required=False,
        label=_('Region'),
        fetch_trigger='open'
    )
    site_group_id = DynamicModelMultipleChoiceField(
        queryset=SiteGroup.objects.all(),
        required=False,
        label=_('Site group'),
        fetch_trigger='open'
    )
    site_id = DynamicModelMultipleChoiceField(
        queryset=Site.objects.all(),
        required=False,
        query_params={
            'region_id': '$region_id'
        },
        label=_('Site'),
        fetch_trigger='open'
    )
    power_panel_id = DynamicModelMultipleChoiceField(
        queryset=PowerPanel.objects.all(),
        required=False,
        null_option='None',
        query_params={
            'site_id': '$site_id'
        },
        label=_('Power panel'),
        fetch_trigger='open'
    )
    rack_id = DynamicModelMultipleChoiceField(
        queryset=Rack.objects.all(),
        required=False,
        null_option='None',
        query_params={
            'site_id': '$site_id'
        },
        label=_('Rack'),
        fetch_trigger='open'
    )
    status = forms.MultipleChoiceField(
        choices=PowerFeedStatusChoices,
        required=False,
        widget=StaticSelectMultiple()
    )
    type = forms.ChoiceField(
        choices=add_blank_choice(PowerFeedTypeChoices),
        required=False,
        widget=StaticSelect()
    )
    supply = forms.ChoiceField(
        choices=add_blank_choice(PowerFeedSupplyChoices),
        required=False,
        widget=StaticSelect()
    )
    phase = forms.ChoiceField(
        choices=add_blank_choice(PowerFeedPhaseChoices),
        required=False,
        widget=StaticSelect()
    )
    voltage = forms.IntegerField(
        required=False
    )
    amperage = forms.IntegerField(
        required=False
    )
    max_utilization = forms.IntegerField(
        required=False
    )
    tag = TagFilterField(model)<|MERGE_RESOLUTION|>--- conflicted
+++ resolved
@@ -2522,10 +2522,8 @@
 class DeviceFilterForm(BootstrapMixin, LocalConfigContextFilterForm, TenancyFilterForm, CustomFieldModelFilterForm):
     model = Device
     field_order = [
-<<<<<<< HEAD
-        'q', 'region_id', 'site_id', 'location_id', 'rack_id', 'status', 'role_id',
-        'tenant_group_id', 'tenant_id', 'manufacturer_id', 'device_type_id', 'asset_tag',
-        'mac_address', 'has_primary_ip',
+        'q', 'region_id', 'site_group_id', 'site_id', 'location_id', 'rack_id', 'status', 'role_id', 'tenant_group_id',
+        'tenant_id', 'manufacturer_id', 'device_type_id', 'asset_tag', 'mac_address', 'has_primary_ip',
     ]
     field_groups = [
         ['q'],
@@ -2534,10 +2532,6 @@
         ['tenant_group_id', 'tenant_id'],
         ['manufacturer_id', 'device_type_id'],
         ['mac_address', 'has_primary_ip'],
-=======
-        'q', 'region_id', 'site_group_id', 'site_id', 'location_id', 'rack_id', 'status', 'role_id', 'tenant_group_id',
-        'tenant_id', 'manufacturer_id', 'device_type_id', 'asset_tag', 'mac_address', 'has_primary_ip',
->>>>>>> 8497965c
     ]
     q = forms.CharField(
         required=False,
