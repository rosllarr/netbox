--- conflicted
+++ resolved
@@ -29,13 +29,7 @@
         to_field_name='slug',
         label='Site (slug)',
     )
-<<<<<<< HEAD
-    tag = django_filters.CharFilter(
-        field_name='tags__slug',
-    )
-=======
     tag = TagFilter()
->>>>>>> 0c33af21
 
     class Meta:
         model = Provider
@@ -114,13 +108,7 @@
         to_field_name='slug',
         label='Site (slug)',
     )
-<<<<<<< HEAD
-    tag = django_filters.CharFilter(
-        field_name='tags__slug',
-    )
-=======
     tag = TagFilter()
->>>>>>> 0c33af21
 
     class Meta:
         model = Circuit
