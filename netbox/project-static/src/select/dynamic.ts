import { TomOption } from 'tom-select/src/types';
import { escape_html } from 'tom-select/src/utils';
import { DynamicTomSelect } from './classes/dynamicTomSelect';
import { config } from './config';
import { getElements } from '../util';

const VALUE_FIELD = 'id';
const LABEL_FIELD = 'display';
const MAX_OPTIONS = 100;

// Render the HTML for a dropdown option
function renderOption(data: TomOption, escape: typeof escape_html) {
  let html = '<div>';

  // If the option has a `depth` property, indent its label
  if (typeof data.depth === 'number' && data.depth > 0) {
    html = `${html}${'─'.repeat(data.depth)} `;
  }

  html = `${html}${escape(data[LABEL_FIELD])}`;
  if (data['parent']) {
    html = `${html} <span class="text-secondary">${escape(data['parent'])}</span>`;
  }
  if (data['count']) {
    html = `${html} <span class="badge">${escape(data['count'])}</span>`;
  }
  if (data['description']) {
    html = `${html}<br /><small class="text-secondary">${escape(data['description'])}</small>`;
  }
  html = `${html}</div>`;

  return html;
}

// Render the HTML for a selected item
function renderItem(data: TomOption, escape: typeof escape_html) {
  if (data['parent']) {
    return `<div>${escape(data['parent'])} > ${escape(data[LABEL_FIELD])}</div>`;
  }
  return `<div>${escape(data[LABEL_FIELD])}<div>`;
}

// Initialize <select> elements which are populated via a REST API call
export function initDynamicSelects(): void {
<<<<<<< HEAD
  for (const select of getElements<HTMLSelectElement>('select:not(.tomselected).api-select')) {
=======
  for (const select of getElements<HTMLSelectElement>('select.api-select:not(.tomselected)')) {
>>>>>>> 78bd7dec
    new DynamicTomSelect(select, {
      ...config,
      valueField: VALUE_FIELD,
      labelField: LABEL_FIELD,
      maxOptions: MAX_OPTIONS,

      // Disable local search (search is performed on the backend)
      searchField: [],

      // Load options from API immediately on focus
      preload: 'focus',

      // Define custom rendering functions
      render: {
        option: renderOption,
        item: renderItem,
      },

      // By default, load() will be called only if query.length > 0
      shouldLoad: function (): boolean {
        return true;
      },
    });
  }
}<|MERGE_RESOLUTION|>--- conflicted
+++ resolved
@@ -42,11 +42,7 @@
 
 // Initialize <select> elements which are populated via a REST API call
 export function initDynamicSelects(): void {
-<<<<<<< HEAD
-  for (const select of getElements<HTMLSelectElement>('select:not(.tomselected).api-select')) {
-=======
   for (const select of getElements<HTMLSelectElement>('select.api-select:not(.tomselected)')) {
->>>>>>> 78bd7dec
     new DynamicTomSelect(select, {
       ...config,
       valueField: VALUE_FIELD,
