import { TomOption } from 'tom-select/src/types';
import TomSelect from 'tom-select';
import { escape_html } from 'tom-select/src/utils';
import { config } from './config';
import { getElements } from '../util';

// Initialize <select> elements with statically-defined options
export function initStaticSelects(): void {
  for (const select of getElements<HTMLSelectElement>(
<<<<<<< HEAD
    'select:not(.tomselected):not(.api-select):not(.color-select)',
=======
    'select:not(.tomselected):not(.no-ts):not([size]):not(.api-select):not(.color-select)',
>>>>>>> 78bd7dec
  )) {
    new TomSelect(select, {
      ...config,
      maxOptions: undefined,
    });
  }
}

// Initialize color selection fields
export function initColorSelects(): void {
  function renderColor(item: TomOption, escape: typeof escape_html) {
    return `<div><span class="dropdown-item-indicator color-label" style="background-color: #${escape(
      item.value,
    )}"></span> ${escape(item.text)}</div>`;
  }

<<<<<<< HEAD
  for (const select of getElements<HTMLSelectElement>('select:not(.tomselected).color-select')) {
=======
  for (const select of getElements<HTMLSelectElement>('select.color-select:not(.tomselected)')) {
>>>>>>> 78bd7dec
    new TomSelect(select, {
      ...config,
      maxOptions: undefined,
      render: {
        option: renderColor,
        item: renderColor,
      },
    });
  }
}<|MERGE_RESOLUTION|>--- conflicted
+++ resolved
@@ -7,11 +7,7 @@
 // Initialize <select> elements with statically-defined options
 export function initStaticSelects(): void {
   for (const select of getElements<HTMLSelectElement>(
-<<<<<<< HEAD
-    'select:not(.tomselected):not(.api-select):not(.color-select)',
-=======
     'select:not(.tomselected):not(.no-ts):not([size]):not(.api-select):not(.color-select)',
->>>>>>> 78bd7dec
   )) {
     new TomSelect(select, {
       ...config,
@@ -28,11 +24,7 @@
     )}"></span> ${escape(item.text)}</div>`;
   }
 
-<<<<<<< HEAD
-  for (const select of getElements<HTMLSelectElement>('select:not(.tomselected).color-select')) {
-=======
   for (const select of getElements<HTMLSelectElement>('select.color-select:not(.tomselected)')) {
->>>>>>> 78bd7dec
     new TomSelect(select, {
       ...config,
       maxOptions: undefined,
