--- conflicted
+++ resolved
@@ -91,9 +91,10 @@
                         {% endif %}
                     </div>
                 </form>
-<<<<<<< HEAD
                 {% else %}
-                    {% include table_template|default:'responsive_table.html' %}
+                    <div class="table-responsive">
+                        {% render_table table 'inc/table.html' %}
+                    </div>
                 {% endif %}
                 {% endwith %}
                 {% include 'inc/paginator.html' with paginator=table.paginator page=table.page %}
@@ -104,16 +105,6 @@
     <div class="col-3 noprint">
         {% block sidebar %}{% endblock %}
         {% include 'inc/search_panel.html' %}
-=======
-            {% else %}
-                <div class="table-responsive">
-                    {% render_table table 'inc/table.html' %}
-                </div>
-            {% endif %}
-        {% endwith %}
-        {% include 'inc/paginator.html' with paginator=table.paginator page=table.page %}
-        <div class="clearfix"></div>
->>>>>>> 9476fda9
     </div>
     {% endif %}
 </div>
