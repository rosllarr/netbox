{% extends 'generic/object.html' %}
{% load buttons %}
{% load helpers %}
{% load static %}
{% load plugins %}

{% block breadcrumbs %}
<<<<<<< HEAD
  <li class="breadcrumb-item"><a href="{% url 'secrets:secret_list' %}">Secrets</a></li>
  <li class="breadcrumb-item"><a href="{% url 'secrets:secret_list' %}?role={{ object.role.slug }}">{{ object.role }}</a></li>
  <li class="breadcrumb-item"><a href="{{ object.assigned_object.get_absolute_url }}">{{ object.assigned_object }}</a></li>
  <li class="breadcrumb-item">{{ object }}</li>
=======
  <li><a href="{% url 'secrets:secret_list' %}">Secrets</a></li>
  <li><a href="{% url 'secrets:secret_list' %}?role_id={{ object.role.pk }}">{{ object.role }}</a></li>
  <li><a href="{{ object.assigned_object.get_absolute_url }}">{{ object.assigned_object }}</a></li>
  <li>{{ object }}</li>
{% endblock %}

{% block buttons %}
  {% if perms.secrets.change_secret %}
    {% edit_button object %}
  {% endif %}
  {% if perms.secrets.delete_secret %}
    {% delete_button object %}
  {% endif %}
>>>>>>> e3f50625
{% endblock %}

{% block content %}
<div class="row">
	<div class="col-md-6">
        <div class="card">
            <h5 class="card-header">
                Secret Attributes
            </h5>
            <div class="card-body">
                <table class="table table-hover">
                    <tr>
                        <th scope="row">Assigned object</th>
                        <td>
                            <a href="{{ object.assigned_object.get_absolute_url }}">{{ object.assigned_object }}</a>
                        </td>
                    </tr>
                    <tr>
                        <th scope="row">Role</th>
                        <td>{{ object.role }}</td>
                    </tr>
                    <tr>
                        <th scope="row">Name</th>
                        <td>{{ object.name|placeholder }}</td>
                    </tr>
                </table>
            </div>
<<<<<<< HEAD
=======
            <table class="table table-hover panel-body">
                <tr>
                    <td>Assigned object</td>
                    <td>
                        <a href="{{ object.assigned_object.get_absolute_url }}">{{ object.assigned_object }}</a>
                    </td>
                </tr>
                <tr>
                    <td>Role</td>
                    <td>
                      <a href="{{ object.role.get_absolute_url }}">{{ object.role }}</a>
                    </td>
                </tr>
                <tr>
                    <td>Name</td>
                    <td>{{ object.name|placeholder }}</td>
                </tr>
            </table>
>>>>>>> e3f50625
        </div>
        {% include 'inc/custom_fields_panel.html' %}
        {% plugin_left_page object %}
	</div>
	<div class="col-md-6">
        <div class="card">
            <h5 class="card-header">
                Secret Data
            </h5>
            <div class="card-body">
                <form id="secret_form">
                    {% csrf_token %}
                </form>
                <div class="row">
                    <div class="col-md-2">Secret</div>
                    <div class="col-md-6" id="secret_{{ object.pk }}">********</div>
                    <div class="col-md-4 text-right noprint">
                        <button class="btn btn-sm btn-success unlock-secret" secret-id="{{ object.pk }}">
                            <i class="mdi mdi-lock"></i> Unlock
                        </button>
                        <button class="btn btn-sm btn-default copy-secret collapse" secret-id="{{ object.pk }}" data-clipboard-target="#secret_{{ object.pk }}">
                            <i class="mdi mdi-content-copy"></i> Copy
                        </button>
                        <button class="btn btn-sm btn-danger lock-secret collapse" secret-id="{{ object.pk }}">
                            <i class="mdi mdi-lock-open"></i> Lock
                        </button>
                    </div>
                </div>
            </div>
        </div>
        {% include 'extras/inc/tags_panel.html' with tags=object.tags.all url='secrets:secret_list' %}
        {% plugin_right_page object %}
    </div>
</div>
<div class="row">
    <div class="col-md-12">
        {% plugin_full_width_page object %}
    </div>
</div>

{% include 'secrets/inc/private_key_modal.html' %}
{% endblock %}<|MERGE_RESOLUTION|>--- conflicted
+++ resolved
@@ -5,26 +5,10 @@
 {% load plugins %}
 
 {% block breadcrumbs %}
-<<<<<<< HEAD
   <li class="breadcrumb-item"><a href="{% url 'secrets:secret_list' %}">Secrets</a></li>
-  <li class="breadcrumb-item"><a href="{% url 'secrets:secret_list' %}?role={{ object.role.slug }}">{{ object.role }}</a></li>
+  <li class="breadcrumb-item"><a href="{% url 'secrets:secret_list' %}?role_id={{ object.role.pk }}">{{ object.role }}</a></li>
   <li class="breadcrumb-item"><a href="{{ object.assigned_object.get_absolute_url }}">{{ object.assigned_object }}</a></li>
   <li class="breadcrumb-item">{{ object }}</li>
-=======
-  <li><a href="{% url 'secrets:secret_list' %}">Secrets</a></li>
-  <li><a href="{% url 'secrets:secret_list' %}?role_id={{ object.role.pk }}">{{ object.role }}</a></li>
-  <li><a href="{{ object.assigned_object.get_absolute_url }}">{{ object.assigned_object }}</a></li>
-  <li>{{ object }}</li>
-{% endblock %}
-
-{% block buttons %}
-  {% if perms.secrets.change_secret %}
-    {% edit_button object %}
-  {% endif %}
-  {% if perms.secrets.delete_secret %}
-    {% delete_button object %}
-  {% endif %}
->>>>>>> e3f50625
 {% endblock %}
 
 {% block content %}
@@ -37,14 +21,16 @@
             <div class="card-body">
                 <table class="table table-hover">
                     <tr>
-                        <th scope="row">Assigned object</th>
+                        <th scope="row">Assigned Object</th>
                         <td>
                             <a href="{{ object.assigned_object.get_absolute_url }}">{{ object.assigned_object }}</a>
                         </td>
                     </tr>
                     <tr>
                         <th scope="row">Role</th>
-                        <td>{{ object.role }}</td>
+                        <td>
+                            <a href="{{ object.role.get_absolute_url }}">{{ object.role }}</a>
+                        </td>
                     </tr>
                     <tr>
                         <th scope="row">Name</th>
@@ -52,27 +38,6 @@
                     </tr>
                 </table>
             </div>
-<<<<<<< HEAD
-=======
-            <table class="table table-hover panel-body">
-                <tr>
-                    <td>Assigned object</td>
-                    <td>
-                        <a href="{{ object.assigned_object.get_absolute_url }}">{{ object.assigned_object }}</a>
-                    </td>
-                </tr>
-                <tr>
-                    <td>Role</td>
-                    <td>
-                      <a href="{{ object.role.get_absolute_url }}">{{ object.role }}</a>
-                    </td>
-                </tr>
-                <tr>
-                    <td>Name</td>
-                    <td>{{ object.name|placeholder }}</td>
-                </tr>
-            </table>
->>>>>>> e3f50625
         </div>
         {% include 'inc/custom_fields_panel.html' %}
         {% plugin_left_page object %}
