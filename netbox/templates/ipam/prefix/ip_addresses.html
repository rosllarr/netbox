--- conflicted
+++ resolved
@@ -1,10 +1,5 @@
-<<<<<<< HEAD
-{% extends 'ipam/prefix/base.html' %}
-{% load helpers %}
+{% extends 'generic/object_children.html' %}
 {% load i18n %}
-=======
-{% extends 'generic/object_children.html' %}
->>>>>>> 72e1e8fa
 
 {% block extra_controls %}
   {% if perms.ipam.add_ipaddress and first_available_ip %}
@@ -12,42 +7,4 @@
         <i class="mdi mdi-plus-thick" aria-hidden="true"></i> {% trans "Add IP Address" %}
     </a>
   {% endif %}
-<<<<<<< HEAD
-{% endblock %}
-
-{% block content %}
-  {% include 'inc/table_controls_htmx.html' with table_modal="IPAddressTable_config" %}
-  
-  <form method="post">
-    {% csrf_token %}
-
-    <div class="card">
-      <div class="card-body htmx-container table-responsive" id="object_list">
-        {% include 'htmx/table.html' %}
-      </div>
-    </div>
-
-    <div class="noprint bulk-buttons">
-      <div class="bulk-button-group">
-        {% if 'bulk_edit' in actions %}
-          <button type="submit" name="_edit" formaction="{% url 'ipam:ipaddress_bulk_edit' %}?return_url={% url 'ipam:prefix_ipaddresses' pk=object.pk %}" class="btn btn-warning btn-sm">
-            <i class="mdi mdi-pencil" aria-hidden="true"></i> {% trans "Edit" %}
-          </button>
-        {% endif %}
-        {% if 'bulk_delete' in actions %}
-          <button type="submit" name="_delete" formaction="{% url 'ipam:ipaddress_bulk_delete' %}?return_url={% url 'ipam:prefix_ipaddresses' pk=object.pk %}" class="btn btn-danger btn-sm">
-            <i class="mdi mdi-trash-can-outline" aria-hidden="true"></i> {% trans "Delete" %}
-          </button>
-        {% endif %}
-      </div>
-    </div>
-  </form>
-{% endblock %}
-
-{% block modals %}
-  {{ block.super }}
-  {% table_config_form table %}
-{% endblock modals %}
-=======
-{% endblock extra_controls %}
->>>>>>> 72e1e8fa
+{% endblock extra_controls %}