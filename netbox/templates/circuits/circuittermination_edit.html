{% extends 'generic/object_edit.html' %}
{% load static %}
{% load form_helpers %}

{% block form %}
  <div class="field-group my-5">
    <div class="row mb-2">
      <h5 class="offset-sm-3">Circuit Termination</h5>
    </div>
    {% render_field form.provider %}
    {% render_field form.circuit %}
    {% render_field form.term_side %}
    {% render_field form.tags %}
    {% render_field form.mark_connected %}
    {% with providernetwork_tab_active=form.initial.provider_network %}
      <div class="row mb-2">
        <div class="offset-sm-3">
          <ul class="nav nav-pills" role="tablist">
            <li class="nav-item" role="presentation">
              <button class="nav-link{% if not providernetwork_tab_active %} active{% endif %}" role="tab" type="button" data-bs-target="#site" data-bs-toggle="tab">Site</button>
            </li>
            <li class="nav-item" role="presentation">
              <button class="nav-link{% if providernetwork_tab_active %} active{% endif %}" role="tab" type="button" data-bs-toggle="tab" data-bs-target="#providernetwork">Provider Network</button>
            </li>
          </ul>
        </div>
      </div>
      <div class="tab-content p-0 border-0">
        <div class="tab-pane{% if not providernetwork_tab_active %} active{% endif %}" id="site">
          {% render_field form.region %}
          {% render_field form.site_group %}
          {% render_field form.site %}
        </div>
        <div class="tab-pane{% if providernetwork_tab_active %} active{% endif %}" id="providernetwork">
          {% render_field form.provider_network %}
        </div>
      </div>
    {% endwith %}
  </div>

  <div class="field-group my-5">
    <div class="row mb-2">
      <h5 class="offset-sm-3">Termination Details</h5>
    </div>
    {% render_field form.port_speed %}
    {% render_field form.upstream_speed %}
    {% render_field form.xconnect_id %}
    {% render_field form.pp_info %}
    {% render_field form.description %}
  </div>
<<<<<<< HEAD

  <div class="field-group my-5">
    <div class="row mb-2">
      <h5 class="offset-sm-3">Custom Fields</h5>
    </div>
    {% render_custom_fields form %}
  </div>
{% endblock %}

{# Override buttons block, 'Create & Add Another'/'_addanother' is not needed on a circuit. #}
{% block buttons %}
    <a class="btn btn-outline-danger" href="{{ return_url }}">Cancel</a>
    {% if object.pk %}
        <button type="submit" name="_update" class="btn btn-primary">
            Save
        </button>
    {% else %}
        <button type="submit" name="_create" class="btn btn-primary">
            Create
        </button>
    {% endif %}
{% endblock buttons %}
=======
{% endblock %}
>>>>>>> 383918d8
<|MERGE_RESOLUTION|>--- conflicted
+++ resolved
@@ -48,7 +48,6 @@
     {% render_field form.pp_info %}
     {% render_field form.description %}
   </div>
-<<<<<<< HEAD
 
   <div class="field-group my-5">
     <div class="row mb-2">
@@ -56,21 +55,4 @@
     </div>
     {% render_custom_fields form %}
   </div>
-{% endblock %}
-
-{# Override buttons block, 'Create & Add Another'/'_addanother' is not needed on a circuit. #}
-{% block buttons %}
-    <a class="btn btn-outline-danger" href="{{ return_url }}">Cancel</a>
-    {% if object.pk %}
-        <button type="submit" name="_update" class="btn btn-primary">
-            Save
-        </button>
-    {% else %}
-        <button type="submit" name="_create" class="btn btn-primary">
-            Create
-        </button>
-    {% endif %}
-{% endblock buttons %}
-=======
-{% endblock %}
->>>>>>> 383918d8
+{% endblock %}