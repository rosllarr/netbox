{% load static %}
{% load helpers %}
<nav class="navbar navbar-default navbar-fixed-top navbar-expand-lg navbar-light bg-light">
    <div class="container-fluid">
        <a class="navbar-brand" href="{% url 'home' %}">
            <img src="{% static 'img/netbox_logo.svg' %}" height="30" />
        </a>
        <button class="navbar-toggler" type="button" data-bs-toggle="collapse" data-bs-target="#navbar" aria-controls="navbar" aria-expanded="false" aria-label="Toggle navigation">
            <span class="navbar-toggler-icon"></span>
        </button>
        
            {% if request.user.is_authenticated or not settings.LOGIN_REQUIRED %}
            <ul class="navbar-nav me-auto mb-2 mb-lg-0">
                <li class="nav-item dropdown">
                    <a a class="nav-link dropdown-toggle" href="#" id="organization" role="button" data-bs-toggle="dropdown" aria-expanded="false">Organization</a>
                    <ul class="dropdown-menu" aria-labelledby="organization">
                        <li class="dropdown-header">Sites</li>
                        
                        <li class="dropdown-item dropdown-item-btns {% if not perms.dcim.view_site %}disabled{% endif %}">
                            <a class="text-decoration-none" href="{% url 'dcim:site_list' %}">
                                Sites
                            </a>
                            {% if perms.dcim.add_site %}
                                <div class="btn-group btn-group-sm float-end" role="group">
                                    <a href="{% url 'dcim:site_add' %}" class="btn btn-sm btn-success" title="Add" role="button">
                                        <i class="bi-plus fs-6"></i>
                                    </a>
                                    <a href="{% url 'dcim:site_import' %}" class="btn btn-sm btn-info" title="Import" role="button">
                                        <i class="bi-download fs-6"></i>
                                    </a>
                                </div>
                                {% endif %}
                        </li>

                        <li class="dropdown-item dropdown-item-btns {% if not perms.dcim.view_region %}disabled{% endif %}">
                            <a class="text-decoration-none" href="{% url 'dcim:region_list' %}">Regions</a>
                            {% if perms.dcim.add_region %}
                                <div class="btn-group btn-group-sm float-end">
                                    <a href="{% url 'dcim:region_add' %}" class="btn btn-sm btn-success" title="Add">
                                        <i class="bi-plus fs-6"></i>
                                    </a>
                                    <a href="{% url 'dcim:region_import' %}" class="btn btn-sm btn-info" title="Import">
                                        <i class="bi-download fs-6"></i>
                                    </a>
                                </div>
                            {% endif %}
                        </li>
                        <li class="dropdown-item{% if not perms.dcim.view_sitegroup %} disabled{% endif %}">
                            <a class="text-decoration-none" href="{% url 'dcim:sitegroup_list' %}">Site Groups</a>
                            {% if perms.dcim.add_sitegroup %}
                                <div class="btn-group btn-group-sm float-end">
                                    <a href="{% url 'dcim:sitegroup_add' %}" class="btn btn-sm btn-success" title="Add">
                                        <i class="bi bi-plus"></i>
                                    </a>
                                    <a href="{% url 'dcim:sitegroup_import' %}" class="btn btn-sm btn-info" title="Import">
                                        <i class="bi-download fs-6"></i>
                                    </a>
                                </div>
                            {% endif %}
                        </li>
<<<<<<< HEAD
                        <li><hr class="dropdown-divider"></li>
=======
                        <li{% if not perms.dcim.view_location %} class="disabled"{% endif %}>
                            {% if perms.dcim.add_location %}
                                <div class="buttons pull-right">
                                    <a href="{% url 'dcim:location_add' %}" class="btn btn-xs btn-success" title="Add"><i class="mdi mdi-plus-thick"></i></a>
                                    <a href="{% url 'dcim:location_import' %}" class="btn btn-xs btn-info" title="Import"><i class="mdi mdi-database-import-outline"></i></a>
                                </div>
                            {% endif %}
                            <a href="{% url 'dcim:location_list' %}">Locations</a>
                        </li>
                        <li class="divider"></li>
>>>>>>> e3f50625
                        <li class="dropdown-header">Racks</li>
                        <li class="dropdown-item dropdown-item-btns {% if not perms.dcim.view_rack %}disabled{% endif %}">
                            <a class="text-decoration-none" href="{% url 'dcim:rack_list' %}">Racks</a>
                            {% if perms.dcim.add_rack %}
                                <div class="btn-group btn-group-sm float-end">
                                    <a href="{% url 'dcim:rack_add' %}" class="btn btn-sm btn-success" title="Add">
                                        <i class="bi-plus fs-6"></i>
                                    </a>
                                    <a href="{% url 'dcim:rack_import' %}" class="btn btn-sm btn-info" title="Import">
                                        <i class="bi-download fs-6"></i>
                                    </a>
                                </div>
                            {% endif %}
                            
                        </li>
<<<<<<< HEAD
                        <li class="dropdown-item dropdown-item-btns {% if not perms.dcim.view_location %}disabled{% endif %}">
                            <a class="text-decoration-none" href="{% url 'dcim:location_list' %}">Locations</a>
                            {% if perms.dcim.add_location %}
                                <div class="btn-group btn-group-sm float-end">
                                    <a href="{% url 'dcim:location_add' %}" class="btn btn-sm btn-success" title="Add">
                                        <i class="bi-plus fs-6"></i>
                                    </a>
                                    <a href="{% url 'dcim:location_import' %}" class="btn btn-sm btn-info" title="Import">
                                        <i class="bi-download fs-6"></i>
                                    </a>
                                </div>
                            {% endif %}
                        </li>
                        <li class="dropdown-item dropdown-item-btns {% if not perms.dcim.view_rackrole %}disabled{% endif %}">
                            <a class="text-decoration-none" href="{% url 'dcim:rackrole_list' %}">Rack Roles</a>
=======
                        <li{% if not perms.dcim.view_rackrole %} class="disabled"{% endif %}>
>>>>>>> e3f50625
                            {% if perms.dcim.add_rackrole %}
                                <div class="btn-group btn-group-sm float-end">
                                    <a href="{% url 'dcim:rackrole_add' %}" class="btn btn-sm btn-success" title="Add">
                                        <i class="bi-plus fs-6"></i>
                                    </a>
                                    <a href="{% url 'dcim:rackrole_import' %}" class="btn btn-sm btn-info" title="Import">
                                        <i class="bi-download fs-6"></i>
                                    </a>
                                </div>
                            {% endif %}
                        </li>
                        <li class="dropdown-item dropdown-item-btns {% if not perms.dcim.view_rackreservation %}disabled{% endif %}">
                            <a class="text-decoration-none" href="{% url 'dcim:rackreservation_list' %}">Reservations</a>
                            {% if perms.dcim.add_rackreservation %}
                                <div class="btn-group btn-group-sm float-end">
                                    <a href="{% url 'dcim:rackreservation_add' %}" class="btn btn-sm btn-success" title="Add">
                                        <i class="bi-plus fs-6"></i>
                                    </a>
                                    <a href="{% url 'dcim:rackreservation_import' %}" class="btn btn-sm btn-info" title="Import">
                                        <i class="bi-download fs-6"></i>
                                    </a>
                                </div>
                            {% endif %}
                        </li>
                        <li class="dropdown-item dropdown-item-btns {% if not perms.dcim.view_rack %}disabled{% endif %}">
                            <a class="text-decoration-none" href="{% url 'dcim:rack_elevation_list' %}">Elevations</a>
                        </li>
                        
                        <li><hr class="dropdown-divider"></li>
                        
                        <li class="dropdown-header">Tenancy</li>
                        <li class="dropdown-item dropdown-item-btns {% if not perms.tenancy.view_tenant %}disabled{% endif %}">
                            <a class="text-decoration-none" href="{% url 'tenancy:tenant_list' %}">Tenants</a>
                            {% if perms.tenancy.add_tenant %}
                                <div class="btn-group btn-group-sm float-end">
                                    <a href="{% url 'tenancy:tenant_add' %}" class="btn btn-sm btn-success" title="Add">
                                        <i class="bi-plus fs-6"></i>
                                    </a>
                                    <a href="{% url 'tenancy:tenant_import' %}" class="btn btn-sm btn-info" title="Import">
                                        <i class="bi-download fs-6"></i>
                                    </a>
                                </div>
                            {% endif %}
                        </li>
                        <li class="dropdown-item dropdown-item-btns {% if not perms.tenancy.view_tenantgroup %}disabled{% endif %}">
                            <a class="text-decoration-none" href="{% url 'tenancy:tenantgroup_list' %}">Tenant Groups</a>
                            {% if perms.tenancy.add_tenantgroup %}
                                <div class="btn-group btn-group-sm float-end">
                                    <a href="{% url 'tenancy:tenantgroup_add' %}" class="btn btn-sm btn-success" title="Add">
                                        <i class="bi-plus fs-6"></i>
                                    </a>
                                    <a href="{% url 'tenancy:tenantgroup_import' %}" class="btn btn-sm btn-info" title="Import">
                                        <i class="bi-download fs-6"></i>
                                    </a>
                                </div>
                            {% endif %}
                            
                        </li>
                        <li><hr class="dropdown-divider"></li>
                        
                        <li class="dropdown-header">Tags</li>
                        <li class="dropdown-item dropdown-item-btns {% if not perms.extras.view_tag %}disabled{% endif %}">
                            <a class="text-decoration-none" href="{% url 'extras:tag_list' %}">Tags</a>
                            {% if perms.extras.add_tag %}
                                <div class="btn-group btn-group-sm float-end">
                                    <a href="{% url 'extras:tag_add' %}" class="btn btn-sm btn-success" title="Add">
                                        <i class="bi-plus fs-6"></i>
                                    </a>
                                    <a href="{% url 'extras:tag_import' %}" class="btn btn-sm btn-info" title="Import">
                                        <i class="bi-download fs-6"></i>
                                    </a>
                                </div>
                            {% endif %}
                        </li>
                    </ul>
                </li>
                <li class="nav-item dropdown">
                    <a a class="nav-link dropdown-toggle" href="#" id="devices" role="button" data-bs-toggle="dropdown" aria-expanded="false">Devices</a>
                    <ul class="dropdown-menu">
                        <li class="dropdown-header">Devices</li>
                        <li class="dropdown-item {% if not perms.dcim.view_device %}disabled{% endif %}">
                            {% if perms.dcim.add_device %}
                                <div class="buttons pull-right">
                                    <a href="{% url 'dcim:device_add' %}" class="btn btn-xs btn-success" title="Add"><i class="mdi mdi-plus-thick"></i></a>
                                    <a href="{% url 'dcim:device_import' %}" class="btn btn-xs btn-info" title="Import"><i class="mdi mdi-database-import-outline"></i></a>
                                </div>
                            {% endif %}
                            <a href="{% url 'dcim:device_list' %}">Devices</a>
                        </li>
                        <li{% if not perms.dcim.view_devicerole %} class="disabled"{% endif %}>
                            {% if perms.dcim.add_devicerole %}
                                <div class="buttons pull-right">
                                    <a href="{% url 'dcim:devicerole_add' %}" class="btn btn-xs btn-success" title="Add"><i class="mdi mdi-plus-thick"></i></a>
                                    <a href="{% url 'dcim:devicerole_import' %}" class="btn btn-xs btn-info" title="Import"><i class="mdi mdi-database-import-outline"></i></a>
                                </div>
                            {% endif %}
                            <a href="{% url 'dcim:devicerole_list' %}">Device Roles</a>
                        </li>
                        <li{% if not perms.dcim.view_platform %} class="disabled"{% endif %}>
                            {% if perms.dcim.add_platform %}
                                <div class="buttons pull-right">
                                    <a href="{% url 'dcim:platform_add' %}" class="btn btn-xs btn-success" title="Add"><i class="mdi mdi-plus-thick"></i></a>
                                    <a href="{% url 'dcim:platform_import' %}" class="btn btn-xs btn-info" title="Import"><i class="mdi mdi-database-import-outline"></i></a>
                                </div>
                            {% endif %}
                            <a href="{% url 'dcim:platform_list' %}">Platforms</a>
                        </li>
                        <li{% if not perms.dcim.view_virtualchassis %} class="disabled"{% endif %}>
                            {% if perms.dcim.add_virtualchassis %}
                                <div class="buttons pull-right">
                                    <a href="{% url 'dcim:virtualchassis_add' %}" class="btn btn-xs btn-success" title="Add"><i class="mdi mdi-plus-thick"></i></a>
                                    <a href="{% url 'dcim:virtualchassis_import' %}" class="btn btn-xs btn-info" title="Import"><i class="mdi mdi-database-import-outline"></i></a>
                                </div>
                            {% endif %}
                            <a href="{% url 'dcim:virtualchassis_list' %}">Virtual Chassis</a>
                        </li>
                        <li class="divider"></li>
                        <li class="dropdown-header">Device Types</li>
                        <li{% if not perms.dcim.view_devicetype %} class="disabled"{% endif %}>
                            {% if perms.dcim.add_devicetype %}
                                <div class="buttons pull-right">
                                    <a href="{% url 'dcim:devicetype_add' %}" class="btn btn-xs btn-success" title="Add"><i class="mdi mdi-plus-thick"></i></a>
                                    <a href="{% url 'dcim:devicetype_import' %}" class="btn btn-xs btn-info" title="Import"><i class="mdi mdi-database-import-outline"></i></a>
                                </div>
                            {% endif %}
                            <a href="{% url 'dcim:devicetype_list' %}">Device Types</a>
                        </li>
                        <li{% if not perms.dcim.view_manufacturer %} class="disabled"{% endif %}>
                            {% if perms.dcim.add_manufacturer %}
                                <div class="buttons pull-right">
                                    <a href="{% url 'dcim:manufacturer_add' %}" class="btn btn-xs btn-success" title="Add"><i class="mdi mdi-plus-thick"></i></a>
                                    <a href="{% url 'dcim:manufacturer_import' %}" class="btn btn-xs btn-info" title="Import"><i class="mdi mdi-database-import-outline"></i></a>
                                </div>
                            {% endif %}
                            <a href="{% url 'dcim:manufacturer_list' %}">Manufacturers</a>
                        </li>
                        <li class="divider"></li>
                        <li class="dropdown-header">Connections</li>
                        <li{% if not perms.dcim.view_cable %} class="disabled"{% endif %}>
                            {% if perms.dcim.add_cable %}
                                <div class="buttons pull-right">
                                    <a href="{% url 'dcim:cable_import' %}" class="btn btn-xs btn-info" title="Import"><i class="mdi mdi-database-import-outline"></i></a>
                                </div>
                            {% endif %}
                            <a href="{% url 'dcim:cable_list' %}">Cables</a>
                        </li>
                        <li{% if not perms.dcim.view_consoleport or not perms.dcim.view_consoleserverport %} class="disabled"{% endif %}>
                            <a href="{% url 'dcim:console_connections_list' %}">Console Connections</a>
                        </li>
                        <li{% if not perms.dcim.view_powerport or not perms.dcim.view_poweroutlet %} class="disabled"{% endif %}>
                            <a href="{% url 'dcim:power_connections_list' %}">Power Connections</a>
                        </li>
                        <li{% if not perms.dcim.view_interface %} class="disabled"{% endif %}>
                            <a href="{% url 'dcim:interface_connections_list' %}">Interface Connections</a>
                        </li>
                        <li class="divider"></li>
                        <li class="dropdown-header">Device Components</li>
                        <li{% if not perms.dcim.view_interface %} class="disabled"{% endif %}>
                            {% if perms.dcim.add_interface %}
                                <div class="buttons pull-right">
                                    <a href="{% url 'dcim:interface_import' %}" class="btn btn-xs btn-info" title="Import"><i class="mdi mdi-database-import-outline"></i></a>
                                </div>
                            {% endif %}
                            <a href="{% url 'dcim:interface_list' %}">Interfaces</a>
                        </li>
                        <li{% if not perms.dcim.view_frontport %} class="disabled"{% endif %}>
                            {% if perms.dcim.add_frontport %}
                                <div class="buttons pull-right">
                                    <a href="{% url 'dcim:frontport_import' %}" class="btn btn-xs btn-info" title="Import"><i class="mdi mdi-database-import-outline"></i></a>
                                </div>
                            {% endif %}
                            <a href="{% url 'dcim:frontport_list' %}">Front Ports</a>
                        </li>
                        <li{% if not perms.dcim.view_rearport %} class="disabled"{% endif %}>
                            {% if perms.dcim.add_rearport %}
                                <div class="buttons pull-right">
                                    <a href="{% url 'dcim:rearport_import' %}" class="btn btn-xs btn-info" title="Import"><i class="mdi mdi-database-import-outline"></i></a>
                                </div>
                            {% endif %}
                            <a href="{% url 'dcim:rearport_list' %}">Rear Ports</a>
                        </li>
                        <li{% if not perms.dcim.view_consoleport %} class="disabled"{% endif %}>
                            {% if perms.dcim.add_consoleport %}
                                <div class="buttons pull-right">
                                    <a href="{% url 'dcim:consoleport_import' %}" class="btn btn-xs btn-info" title="Import"><i class="mdi mdi-database-import-outline"></i></a>
                                </div>
                            {% endif %}
                            <a href="{% url 'dcim:consoleport_list' %}">Console Ports</a>
                        </li>
                        <li{% if not perms.dcim.view_consoleserverport %} class="disabled"{% endif %}>
                            {% if perms.dcim.add_consoleserverport %}
                                <div class="buttons pull-right">
                                    <a href="{% url 'dcim:consoleserverport_import' %}" class="btn btn-xs btn-info" title="Import"><i class="mdi mdi-database-import-outline"></i></a>
                                </div>
                            {% endif %}
                            <a href="{% url 'dcim:consoleserverport_list' %}">Console Server Ports</a>
                        </li>
                        <li{% if not perms.dcim.view_powerport %} class="disabled"{% endif %}>
                            {% if perms.dcim.add_powerport %}
                                <div class="buttons pull-right">
                                    <a href="{% url 'dcim:powerport_import' %}" class="btn btn-xs btn-info" title="Import"><i class="mdi mdi-database-import-outline"></i></a>
                                </div>
                            {% endif %}
                            <a href="{% url 'dcim:powerport_list' %}">Power Ports</a>
                        </li>
                        <li{% if not perms.dcim.view_poweroutlet %} class="disabled"{% endif %}>
                            {% if perms.dcim.add_poweroutlet %}
                                <div class="buttons pull-right">
                                    <a href="{% url 'dcim:poweroutlet_import' %}" class="btn btn-xs btn-info" title="Import"><i class="mdi mdi-database-import-outline"></i></a>
                                </div>
                            {% endif %}
                            <a href="{% url 'dcim:poweroutlet_list' %}">Power Outlets</a>
                        </li>
                        <li{% if not perms.dcim.view_devicebay %} class="disabled"{% endif %}>
                            {% if perms.dcim.add_devicebay %}
                                <div class="buttons pull-right">
                                    <a href="{% url 'dcim:devicebay_import' %}" class="btn btn-xs btn-info" title="Import"><i class="mdi mdi-database-import-outline"></i></a>
                                </div>
                            {% endif %}
                            <a href="{% url 'dcim:devicebay_list' %}">Device Bays</a>
                        </li>
                        <li{% if not perms.dcim.view_inventoryitem %} class="disabled"{% endif %}>
                            {% if perms.dcim.add_inventoryitem %}
                                <div class="buttons pull-right">
                                    <a href="{% url 'dcim:inventoryitem_import' %}" class="btn btn-xs btn-info" title="Import"><i class="mdi mdi-database-import-outline"></i></a>
                                </div>
                            {% endif %}
                            <a href="{% url 'dcim:inventoryitem_list' %}">Inventory Items</a>
                        </li>
                    </ul>
                </li>
                <li class="dropdown">
                    <a a class="nav-link dropdown-toggle" href="#" id="ipam" role="button" data-bs-toggle="dropdown" aria-expanded="false">IPAM</a>
                    <ul class="dropdown-menu">
                        <li class="dropdown-header">IP Addresses</li>
                        <li{% if not perms.ipam.view_ipaddress %} class="disabled"{% endif %}>
                            {% if perms.ipam.add_ipaddress %}
                                <div class="buttons pull-right">
                                    <a href="{% url 'ipam:ipaddress_add' %}" class="btn btn-xs btn-success" title="Add"><i class="mdi mdi-plus-thick"></i></a>
                                    <a href="{% url 'ipam:ipaddress_import' %}" class="btn btn-xs btn-info" title="Import"><i class="mdi mdi-database-import-outline"></i></a>
                                </div>
                            {% endif %}
                            <a href="{% url 'ipam:ipaddress_list' %}">IP Addresses</a>
                        </li>
                        <li class="divider"></li>
                        <li class="dropdown-header">Prefixes</li>
                        <li{% if not perms.ipam.view_prefix %} class="disabled"{% endif %}>
                            {% if perms.ipam.add_prefix %}
                                <div class="buttons pull-right">
                                    <a href="{% url 'ipam:prefix_add' %}" class="btn btn-xs btn-success" title="Add"><i class="mdi mdi-plus-thick"></i></a>
                                    <a href="{% url 'ipam:prefix_import' %}" class="btn btn-xs btn-info" title="Import"><i class="mdi mdi-database-import-outline"></i></a>
                                </div>
                            {% endif %}
                            <a href="{% url 'ipam:prefix_list' %}">Prefixes</a>
                        </li>
                        <li{% if not perms.ipam.view_role %} class="disabled"{% endif %}>
                            {% if perms.ipam.add_role %}
                                <div class="buttons pull-right">
                                    <a href="{% url 'ipam:role_add' %}" class="btn btn-xs btn-success" title="Add"><i class="mdi mdi-plus-thick"></i></a>
                                    <a href="{% url 'ipam:role_import' %}" class="btn btn-xs btn-info" title="Import"><i class="mdi mdi-database-import-outline"></i></a>
                                </div>
                            {% endif %}
                            <a href="{% url 'ipam:role_list' %}">Prefix/VLAN Roles</a>
                        </li>
                        <li class="divider"></li>
                        <li class="dropdown-header">Aggregates</li>
                        <li{% if not perms.ipam.view_aggregate %} class="disabled"{% endif %}>
                            {% if perms.ipam.add_aggregate %}
                                <div class="buttons pull-right">
                                    <a href="{% url 'ipam:aggregate_add' %}" class="btn btn-xs btn-success" title="Add"><i class="mdi mdi-plus-thick"></i></a>
                                    <a href="{% url 'ipam:aggregate_import' %}" class="btn btn-xs btn-info" title="Import"><i class="mdi mdi-database-import-outline"></i></a>
                                </div>
                            {% endif %}
                            <a href="{% url 'ipam:aggregate_list' %}">Aggregates</a>
                        </li>
                        <li{% if not perms.ipam.view_rir %} class="disabled"{% endif %}>
                            {% if perms.ipam.add_rir %}
                                <div class="buttons pull-right">
                                    <a href="{% url 'ipam:rir_add' %}" class="btn btn-xs btn-success" title="Add"><i class="mdi mdi-plus-thick"></i></a>
                                    <a href="{% url 'ipam:rir_import' %}" class="btn btn-xs btn-info" title="Import"><i class="mdi mdi-database-import-outline"></i></a>
                                </div>
                            {% endif %}
                            <a href="{% url 'ipam:rir_list' %}">RIRs</a>
                        </li>
                        <li class="divider"></li>
                        <li class="dropdown-header">VRFs</li>
                        <li{% if not perms.ipam.view_vrf %} class="disabled"{% endif %}>
                            {% if perms.ipam.add_vrf %}
                                <div class="buttons pull-right">
                                    <a href="{% url 'ipam:vrf_add' %}" class="btn btn-xs btn-success" title="Add"><i class="mdi mdi-plus-thick"></i></a>
                                    <a href="{% url 'ipam:vrf_import' %}" class="btn btn-xs btn-info" title="Import"><i class="mdi mdi-database-import-outline"></i></a>
                                </div>
                            {% endif %}
                            <a href="{% url 'ipam:vrf_list' %}">VRFs</a>
                        </li>
                        <li{% if not perms.ipam.view_routetarget %} class="disabled"{% endif %}>
                            {% if perms.ipam.add_routetarget %}
                                <div class="buttons pull-right">
                                    <a href="{% url 'ipam:routetarget_add' %}" class="btn btn-xs btn-success" title="Add"><i class="mdi mdi-plus-thick"></i></a>
                                    <a href="{% url 'ipam:routetarget_import' %}" class="btn btn-xs btn-info" title="Import"><i class="mdi mdi-database-import-outline"></i></a>
                                </div>
                            {% endif %}
                            <a href="{% url 'ipam:routetarget_list' %}">Route Targets</a>
                        </li>
                        <li class="divider"></li>
                        <li class="dropdown-header">VLANs</li>
                        <li{% if not perms.ipam.view_vlan %} class="disabled"{% endif %}>
                            {% if perms.ipam.add_vlan %}
                                <div class="buttons pull-right">
                                    <a href="{% url 'ipam:vlan_add' %}" class="btn btn-xs btn-success" title="Add"><i class="mdi mdi-plus-thick"></i></a>
                                    <a href="{% url 'ipam:vlan_import' %}" class="btn btn-xs btn-info" title="Import"><i class="mdi mdi-database-import-outline"></i></a>
                                </div>
                            {% endif %}
                            <a href="{% url 'ipam:vlan_list' %}">VLANs</a>
                        </li>
                        <li{% if not perms.ipam.view_vlangroup %} class="disabled"{% endif %}>
                            {% if perms.ipam.add_vlangroup %}
                                <div class="buttons pull-right">
                                    <a href="{% url 'ipam:vlangroup_add' %}" class="btn btn-xs btn-success" title="Add"><i class="mdi mdi-plus-thick"></i></a>
                                    <a href="{% url 'ipam:vlangroup_import' %}" class="btn btn-xs btn-info" title="Import"><i class="mdi mdi-database-import-outline"></i></a>
                                </div>
                            {% endif %}
                            <a href="{% url 'ipam:vlangroup_list' %}">VLAN Groups</a>
                        </li>
                        <li class="divider"></li>
                        <li class="dropdown-header">Services</li>
                        <li{% if not perms.ipam.view_service %} class="disabled"{% endif %}>
                            {% if perms.ipam.add_service %}
                                <div class="buttons pull-right">
                                    <a href="{% url 'ipam:service_import' %}" class="btn btn-xs btn-info" title="Import"><i class="mdi mdi-database-import-outline"></i></a>
                                </div>
                            {% endif %}
                            <a href="{% url 'ipam:service_list' %}">Services</a>
                        </li>
                    </ul>
                </li>
                <li class="dropdown">
                    <a a class="nav-link dropdown-toggle" href="#" id="virtualization" role="button" data-bs-toggle="dropdown" aria-expanded="false">Virtualization</a>
                    <ul class="dropdown-menu">
                        <li class="dropdown-header">Virtual Machines</li>
                        <li{% if not perms.virtualization.view_virtualmachine %} class="disabled"{% endif %}>
                            {% if perms.virtualization.add_virtualmachine %}
                                <div class="buttons pull-right">
                                    <a href="{% url 'virtualization:virtualmachine_add' %}" class="btn btn-xs btn-success" title="Add"><i class="mdi mdi-plus-thick"></i></a>
                                    <a href="{% url 'virtualization:virtualmachine_import' %}" class="btn btn-xs btn-info" title="Import"><i class="mdi mdi-database-import-outline"></i></a>
                                </div>
                            {% endif %}
                            <a href="{% url 'virtualization:virtualmachine_list' %}">Virtual Machines</a>
                        </li>
                        <li{% if not perms.virtualization.view_vminterface%} class="disabled"{% endif %}>
                            {% if perms.virtualization.add_vminterface %}
                                <div class="buttons pull-right">
                                    <a href="{% url 'virtualization:vminterface_import' %}" class="btn btn-xs btn-info" title="Import"><i class="mdi mdi-database-import-outline"></i></a>
                                </div>
                            {% endif %}
                            <a href="{% url 'virtualization:vminterface_list' %}">Interfaces</a>
                        </li>
                        <li class="divider"></li>
                        <li class="dropdown-header">Clusters</li>
                        <li{% if not perms.virtualization.view_cluster %} class="disabled"{% endif %}>
                            {% if perms.virtualization.add_cluster %}
                                <div class="buttons pull-right">
                                    <a href="{% url 'virtualization:cluster_add' %}" class="btn btn-xs btn-success" title="Add"><i class="mdi mdi-plus-thick"></i></a>
                                    <a href="{% url 'virtualization:cluster_import' %}" class="btn btn-xs btn-info" title="Import"><i class="mdi mdi-database-import-outline"></i></a>
                                </div>
                            {% endif %}
                            <a href="{% url 'virtualization:cluster_list' %}">Clusters</a>
                        </li>
                        <li{% if not perms.virtualization.view_clustertype %} class="disabled"{% endif %}>
                            {% if perms.virtualization.add_clustertype %}
                                <div class="buttons pull-right">
                                    <a href="{% url 'virtualization:clustertype_add' %}" class="btn btn-xs btn-success" title="Add"><i class="mdi mdi-plus-thick"></i></a>
                                    <a href="{% url 'virtualization:clustertype_import' %}" class="btn btn-xs btn-info" title="Import"><i class="mdi mdi-database-import-outline"></i></a>
                                </div>
                            {% endif %}
                            <a href="{% url 'virtualization:clustertype_list' %}">Cluster Types</a>
                        </li>
                        <li{% if not perms.virtualization.view_clustergroup %} class="disabled"{% endif %}>
                            {% if perms.virtualization.add_clustergroup %}
                                <div class="buttons pull-right">
                                    <a href="{% url 'virtualization:clustergroup_add' %}" class="btn btn-xs btn-success" title="Add"><i class="mdi mdi-plus-thick"></i></a>
                                    <a href="{% url 'virtualization:clustergroup_import' %}" class="btn btn-xs btn-info" title="Import"><i class="mdi mdi-database-import-outline"></i></a>
                                </div>
                            {% endif %}
                            <a href="{% url 'virtualization:clustergroup_list' %}">Cluster Groups</a>
                        </li>
                    </ul>
                </li>
                <li class="dropdown">
                    <a a class="nav-link dropdown-toggle" href="#" id="circuits" role="button" data-bs-toggle="dropdown" aria-expanded="false">Circuits</a>
                    <ul class="dropdown-menu">
                        <li class="dropdown-header">Circuits</li>
                        <li{% if not perms.circuits.view_circuit %} class="disabled"{% endif %}>
                            {% if perms.circuits.add_circuit %}
                                <div class="buttons pull-right">
                                    <a href="{% url 'circuits:circuit_add' %}" class="btn btn-xs btn-success" title="Add"><i class="mdi mdi-plus-thick"></i></a>
                                    <a href="{% url 'circuits:circuit_import' %}" class="btn btn-xs btn-info" title="Import"><i class="mdi mdi-database-import-outline"></i></a>
                                </div>
                            {% endif %}
                            <a href="{% url 'circuits:circuit_list' %}">Circuits</a>
                        </li>
                        <li{% if not perms.circuits.view_circuittype %} class="disabled"{% endif %}>
                            {% if perms.circuits.add_circuittype %}
                                <div class="buttons pull-right">
                                    <a href="{% url 'circuits:circuittype_add' %}" class="btn btn-xs btn-success" title="Add"><i class="mdi mdi-plus-thick"></i></a>
                                    <a href="{% url 'circuits:circuittype_import' %}" class="btn btn-xs btn-info" title="Import"><i class="mdi mdi-database-import-outline"></i></a>
                                </div>
                            {% endif %}
                            <a href="{% url 'circuits:circuittype_list' %}">Circuit Types</a>
                        </li>
                        <li class="divider"></li>
                        <li class="dropdown-header">Providers</li>
                        <li{% if not perms.circuits.view_provider %} class="disabled"{% endif %}>
                            {% if perms.circuits.add_provider %}
                                <div class="buttons pull-right">
                                    <a href="{% url 'circuits:provider_add' %}" class="btn btn-xs btn-success" title="Add"><i class="mdi mdi-plus-thick"></i></a>
                                    <a href="{% url 'circuits:provider_import' %}" class="btn btn-xs btn-info" title="Import"><i class="mdi mdi-database-import-outline"></i></a>
                                </div>
                            {% endif %}
                            <a href="{% url 'circuits:provider_list' %}">Providers</a>
                        <li{% if not perms.circuits.view_providernetwork %} class="disabled"{% endif %}>
                            {% if perms.circuits.add_providernetwork %}
                                <div class="buttons pull-right">
                                    <a href="{% url 'circuits:providernetwork_add' %}" class="btn btn-xs btn-success" title="Add"><i class="mdi mdi-plus-thick"></i></a>
                                    <a href="{% url 'circuits:providernetwork_import' %}" class="btn btn-xs btn-info" title="Import"><i class="mdi mdi-database-import-outline"></i></a>
                                </div>
                            {% endif %}
                            <a href="{% url 'circuits:providernetwork_list' %}">Provider Networks</a>
                        </li>
                    </ul>
                </li>
                <li class="dropdown">
                    <a a class="nav-link dropdown-toggle" href="#" id="power" role="button" data-bs-toggle="dropdown" aria-expanded="false">Power</a>
                    <ul class="dropdown-menu">
                        <li class="dropdown-header">Power</li>
                        <li{% if not perms.dcim.view_powerfeed %} class="disabled"{% endif %}>
                            {% if perms.dcim.add_powerfeed %}
                                <div class="buttons pull-right">
                                    <a href="{% url 'dcim:powerfeed_add' %}" class="btn btn-xs btn-success" title="Add"><i class="mdi mdi-plus-thick"></i></a>
                                    <a href="{% url 'dcim:powerfeed_import' %}" class="btn btn-xs btn-info" title="Import"><i class="mdi mdi-database-import-outline"></i></a>
                                </div>
                            {% endif %}
                            <a href="{% url 'dcim:powerfeed_list' %}">Power Feeds</a>
                        </li>
                        <li{% if not perms.dcim.view_powerpanel %} class="disabled"{% endif %}>
                            {% if perms.dcim.add_powerpanel %}
                                <div class="buttons pull-right">
                                    <a href="{% url 'dcim:powerpanel_add' %}" class="btn btn-xs btn-success" title="Add"><i class="mdi mdi-plus-thick"></i></a>
                                    <a href="{% url 'dcim:powerpanel_import' %}" class="btn btn-xs btn-info" title="Import"><i class="mdi mdi-database-import-outline"></i></a>
                                </div>
                            {% endif %}
                            <a href="{% url 'dcim:powerpanel_list' %}">Power Panels</a>
                        </li>
                    </ul>
                </li>
                <li class="dropdown">
                    <a a class="nav-link dropdown-toggle" href="#" id="secrets" role="button" data-bs-toggle="dropdown" aria-expanded="false">Secrets</a>
                    <ul class="dropdown-menu">
                        <li class="dropdown-header">Secrets</li>
                        <li{% if not perms.secrets.view_secret %} class="disabled"{% endif %}>
                            {% if perms.secrets.add_secret %}
                                <div class="buttons pull-right">
                                    <a href="{% url 'secrets:secret_add' %}" class="btn btn-xs btn-success" title="Add"><i class="mdi mdi-plus-thick"></i></a>
                                    <a href="{% url 'secrets:secret_import' %}" class="btn btn-xs btn-info" title="Import"><i class="mdi mdi-database-import-outline"></i></a>
                                </div>
                            {% endif %}
                            <a href="{% url 'secrets:secret_list' %}">Secrets</a>
                        </li>
                        <li{% if not perms.secrets.view_secretrole %} class="disabled"{% endif %}>
                            {% if perms.secrets.add_secretrole %}
                                <div class="buttons pull-right">
                                    <a href="{% url 'secrets:secretrole_add' %}" class="btn btn-xs btn-success" title="Add"><i class="mdi mdi-plus-thick"></i></a>
                                    <a href="{% url 'secrets:secretrole_import' %}" class="btn btn-xs btn-info" title="Import"><i class="mdi mdi-database-import-outline"></i></a>
                                </div>
                            {% endif %}
                            <a href="{% url 'secrets:secretrole_list' %}">Secret Roles</a>
                        </li>
                    </ul>
                </li>
                <li class="dropdown">
                    <a a class="nav-link dropdown-toggle" href="#" id="other" role="button" data-bs-toggle="dropdown" aria-expanded="false">Other</a>
                    <ul class="dropdown-menu">
                        <li class="dropdown-header">Logging</li>
                        <li{% if not perms.extras.view_journalentry %} class="disabled"{% endif %}>
                            <a href="{% url 'extras:journalentry_list' %}">Journal Entries</a>
                        </li>
                        <li{% if not perms.extras.view_objectchange %} class="disabled"{% endif %}>
                            <a href="{% url 'extras:objectchange_list' %}">Change Log</a>
                        </li>
                        <li class="divider"></li>
                        <li class="dropdown-header">Miscellaneous</li>
                        <li{% if not perms.extras.view_configcontext %} class="disabled"{% endif %}>
                            {% if perms.extras.add_configcontext %}
                                <div class="buttons pull-right">
                                    <a href="{% url 'extras:configcontext_add' %}" class="btn btn-xs btn-success" title="Add"><i class="mdi mdi-plus-thick"></i></a>
                                </div>
                            {% endif %}
                            <a href="{% url 'extras:configcontext_list' %}">Config Contexts</a>
                        </li>
                        <li{% if not perms.extras.view_script %} class="disabled"{% endif %}>
                            <a href="{% url 'extras:script_list' %}">Scripts</a>
                        </li>
                        <li{% if not perms.extras.view_report %} class="disabled"{% endif %}>
                            <a href="{% url 'extras:report_list' %}">Reports</a>
                        </li>
                    </ul>
                </li>
                {% if registry.plugin_menu_items %}
                    {% include 'inc/plugin_menu_items.html' %}
                {% endif %}
            </ul>
            {% endif %}
            <ul class="nav navbar-nav navbar-right">
                {% if request.user.is_authenticated %}
                    <li class="dropdown">
                        <a a class="nav-link dropdown-toggle" href="#" id="user" role="button" data-bs-toggle="dropdown" aria-expanded="false">
                            <i class="bi bi-person-fill"></i>
                            <span id="navbar_user">{{ request.user|truncatechars:"30" }}</span>
                        </a>
                        <ul class="dropdown-menu">
                            <li><a href="{% url 'user:profile' %}"><i class="mdi mdi-account-box"></i> Profile</a></li>
                            {% if request.user.is_staff %}
                                <li><a href="{% url 'admin:index' %}"><i class="mdi mdi-cogs"></i> Admin</a></li>
                            {% endif %}
                            <li class="divider"></li>
                            <li><a href="{% url 'logout' %}"><i class="mdi mdi-logout"></i> Log out</a></li>
                        </ul>
                    </li>
                {% else %}
                    {% url 'login' as login_url %}
                    {% if request.path == login_url %}
                        <li><a href="{{ request.get_full_path }}"><i class="mdi mdi-login"></i> Log in</a></li>
                    {% else %}
                        <li><a href="{{ login_url }}?next={{ request.get_full_path | urlencode }}"><i class="mdi mdi-login"></i> Log in</a></li>
                    {% endif %}
                {% endif %}
            </ul>
            <form action="{% url 'search' %}" method="get" class="navbar-form navbar-right" id="navbar_search" role="search">
                <div class="input-group">
                    <input type="text" name="q" class="form-control" placeholder="Search">
                    <button type="submit" class="btn btn-primary">
                        <i class="bi bi-search"></i>
                    </button>
                </div>
            </form>
        </div>
    </div>
</nav><|MERGE_RESOLUTION|>--- conflicted
+++ resolved
@@ -58,20 +58,7 @@
                                 </div>
                             {% endif %}
                         </li>
-<<<<<<< HEAD
                         <li><hr class="dropdown-divider"></li>
-=======
-                        <li{% if not perms.dcim.view_location %} class="disabled"{% endif %}>
-                            {% if perms.dcim.add_location %}
-                                <div class="buttons pull-right">
-                                    <a href="{% url 'dcim:location_add' %}" class="btn btn-xs btn-success" title="Add"><i class="mdi mdi-plus-thick"></i></a>
-                                    <a href="{% url 'dcim:location_import' %}" class="btn btn-xs btn-info" title="Import"><i class="mdi mdi-database-import-outline"></i></a>
-                                </div>
-                            {% endif %}
-                            <a href="{% url 'dcim:location_list' %}">Locations</a>
-                        </li>
-                        <li class="divider"></li>
->>>>>>> e3f50625
                         <li class="dropdown-header">Racks</li>
                         <li class="dropdown-item dropdown-item-btns {% if not perms.dcim.view_rack %}disabled{% endif %}">
                             <a class="text-decoration-none" href="{% url 'dcim:rack_list' %}">Racks</a>
@@ -87,7 +74,6 @@
                             {% endif %}
                             
                         </li>
-<<<<<<< HEAD
                         <li class="dropdown-item dropdown-item-btns {% if not perms.dcim.view_location %}disabled{% endif %}">
                             <a class="text-decoration-none" href="{% url 'dcim:location_list' %}">Locations</a>
                             {% if perms.dcim.add_location %}
@@ -103,9 +89,6 @@
                         </li>
                         <li class="dropdown-item dropdown-item-btns {% if not perms.dcim.view_rackrole %}disabled{% endif %}">
                             <a class="text-decoration-none" href="{% url 'dcim:rackrole_list' %}">Rack Roles</a>
-=======
-                        <li{% if not perms.dcim.view_rackrole %} class="disabled"{% endif %}>
->>>>>>> e3f50625
                             {% if perms.dcim.add_rackrole %}
                                 <div class="btn-group btn-group-sm float-end">
                                     <a href="{% url 'dcim:rackrole_add' %}" class="btn btn-sm btn-success" title="Add">
