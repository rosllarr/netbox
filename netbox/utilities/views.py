import sys
from copy import deepcopy

from django.conf import settings
from django.contrib import messages
from django.contrib.contenttypes.models import ContentType
from django.core.exceptions import ValidationError
from django.db import transaction, IntegrityError
from django.db.models import ProtectedError
from django.db.models.query import QuerySet
from django.forms import CharField, Form, ModelMultipleChoiceField, MultipleHiddenInput, Textarea
from django.http import HttpResponse, HttpResponseServerError
from django.shortcuts import get_object_or_404, redirect, render
from django.template import loader
from django.template.exceptions import TemplateDoesNotExist
from django.urls import reverse
from django.utils.html import escape
from django.utils.http import is_safe_url
from django.utils.safestring import mark_safe
from django.views.decorators.csrf import requires_csrf_token
from django.views.defaults import ERROR_500_TEMPLATE_NAME
from django.views.generic import View
from django_tables2 import RequestConfig

from extras.models import CustomField, CustomFieldValue, ExportTemplate
from extras.querysets import CustomFieldQueryset
from extras.utils import is_taggable
from utilities.exceptions import AbortTransaction
from utilities.forms import BootstrapMixin, CSVDataField
from utilities.utils import csv_format, prepare_cloned_fields
from .error_handlers import handle_protectederror
from .forms import ConfirmationForm, ImportForm
from .paginator import EnhancedPaginator


class GetReturnURLMixin(object):
    """
    Provides logic for determining where a user should be redirected after processing a form.
    """
    default_return_url = None

    def get_return_url(self, request, obj=None):

        # First, see if `return_url` was specified as a query parameter or form data. Use this URL only if it's
        # considered safe.
        query_param = request.GET.get('return_url') or request.POST.get('return_url')
        if query_param and is_safe_url(url=query_param, allowed_hosts=request.get_host()):
            return query_param

        # Next, check if the object being modified (if any) has an absolute URL.
        elif obj is not None and obj.pk and hasattr(obj, 'get_absolute_url'):
            return obj.get_absolute_url()

        # Fall back to the default URL (if specified) for the view.
        elif self.default_return_url is not None:
            return reverse(self.default_return_url)

        # If all else fails, return home. Ideally this should never happen.
        return reverse('home')


class ObjectListView(View):
    """
    List a series of objects.

    queryset: The queryset of objects to display
    filter: A django-filter FilterSet that is applied to the queryset
    filter_form: The form used to render filter options
    table: The django-tables2 Table used to render the objects list
    template_name: The name of the template
    """
    queryset = None
    filterset = None
    filterset_form = None
    table = None
    template_name = None

    def queryset_to_yaml(self):
        """
        Export the queryset of objects as concatenated YAML documents.
        """
        yaml_data = [obj.to_yaml() for obj in self.queryset]

        return '---\n'.join(yaml_data)

    def queryset_to_csv(self):
        """
        Export the queryset of objects as comma-separated value (CSV), using the model's to_csv() method.
        """
        csv_data = []

        # Start with the column headers
        headers = ','.join(self.queryset.model.csv_headers)
        csv_data.append(headers)

        # Iterate through the queryset appending each object
        for obj in self.queryset:
            data = csv_format(obj.to_csv())
            csv_data.append(data)

        return '\n'.join(csv_data)

    def get(self, request):

        model = self.queryset.model
        content_type = ContentType.objects.get_for_model(model)

        if self.filterset:
            self.queryset = self.filterset(request.GET, self.queryset).qs

        # If this type of object has one or more custom fields, prefetch any relevant custom field values
        custom_fields = CustomField.objects.filter(
            obj_type=ContentType.objects.get_for_model(model)
        ).prefetch_related('choices')
        if custom_fields:
            self.queryset = self.queryset.prefetch_related('custom_field_values')

        # Check for export template rendering
        if request.GET.get('export'):
            et = get_object_or_404(ExportTemplate, content_type=content_type, name=request.GET.get('export'))
            queryset = CustomFieldQueryset(self.queryset, custom_fields) if custom_fields else self.queryset
            try:
                return et.render_to_response(queryset)
            except Exception as e:
                messages.error(
                    request,
                    "There was an error rendering the selected export template ({}): {}".format(
                        et.name, e
                    )
                )

        # Check for YAML export support
        elif 'export' in request.GET and hasattr(model, 'to_yaml'):
            response = HttpResponse(self.queryset_to_yaml(), content_type='text/yaml')
            filename = 'netbox_{}.yaml'.format(self.queryset.model._meta.verbose_name_plural)
            response['Content-Disposition'] = 'attachment; filename="{}"'.format(filename)
            return response

        # Fall back to built-in CSV formatting if export requested but no template specified
        elif 'export' in request.GET and hasattr(model, 'to_csv'):
            response = HttpResponse(self.queryset_to_csv(), content_type='text/csv')
            filename = 'netbox_{}.csv'.format(self.queryset.model._meta.verbose_name_plural)
            response['Content-Disposition'] = 'attachment; filename="{}"'.format(filename)
            return response

        # Provide a hook to tweak the queryset based on the request immediately prior to rendering the object list
        self.queryset = self.alter_queryset(request)

        # Compile user model permissions for access from within the template
        perm_base_name = '{}.{{}}_{}'.format(model._meta.app_label, model._meta.model_name)
        permissions = {p: request.user.has_perm(perm_base_name.format(p)) for p in ['add', 'change', 'delete']}

        # Construct the table based on the user's permissions
        table = self.table(self.queryset)
        if 'pk' in table.base_columns and (permissions['change'] or permissions['delete']):
            table.columns.show('pk')

<<<<<<< HEAD
=======
        # Construct queryset for tags list
        if is_taggable(model):
            tags = model.tags.annotate(count=Count('extras_taggeditem_items')).order_by('name')
        else:
            tags = None

>>>>>>> 3eb2d45e
        # Apply the request context
        paginate = {
            'paginator_class': EnhancedPaginator,
            'per_page': request.GET.get('per_page', settings.PAGINATE_COUNT)
        }
        RequestConfig(request, paginate).configure(table)

        context = {
            'content_type': content_type,
            'table': table,
            'permissions': permissions,
<<<<<<< HEAD
            'filter_form': self.filter_form(request.GET, label_suffix='') if self.filter_form else None,
=======
            'filter_form': self.filterset_form(request.GET, label_suffix='') if self.filterset_form else None,
            'tags': tags,
>>>>>>> 3eb2d45e
        }
        context.update(self.extra_context())

        return render(request, self.template_name, context)

    def alter_queryset(self, request):
        # .all() is necessary to avoid caching queries
        return self.queryset.all()

    def extra_context(self):
        return {}


class ObjectEditView(GetReturnURLMixin, View):
    """
    Create or edit a single object.

    model: The model of the object being edited
    model_form: The form used to create or edit the object
    template_name: The name of the template
    """
    model = None
    model_form = None
    template_name = 'utilities/obj_edit.html'

    def get_object(self, kwargs):
        # Look up object by slug or PK. Return None if neither was provided.
        if 'slug' in kwargs:
            return get_object_or_404(self.model, slug=kwargs['slug'])
        elif 'pk' in kwargs:
            return get_object_or_404(self.model, pk=kwargs['pk'])
        return self.model()

    def alter_obj(self, obj, request, url_args, url_kwargs):
        # Allow views to add extra info to an object before it is processed. For example, a parent object can be defined
        # given some parameter from the request URL.
        return obj

    def get(self, request, *args, **kwargs):

        obj = self.get_object(kwargs)
        obj = self.alter_obj(obj, request, args, kwargs)
        # Parse initial data manually to avoid setting field values as lists
        initial_data = {k: request.GET[k] for k in request.GET}
        form = self.model_form(instance=obj, initial=initial_data)

        return render(request, self.template_name, {
            'obj': obj,
            'obj_type': self.model._meta.verbose_name,
            'form': form,
            'return_url': self.get_return_url(request, obj),
        })

    def post(self, request, *args, **kwargs):

        obj = self.get_object(kwargs)
        obj = self.alter_obj(obj, request, args, kwargs)
        form = self.model_form(request.POST, request.FILES, instance=obj)

        if form.is_valid():
            obj_created = not form.instance.pk
            obj = form.save()

            msg = '{} {}'.format(
                'Created' if obj_created else 'Modified',
                self.model._meta.verbose_name
            )
            if hasattr(obj, 'get_absolute_url'):
                msg = '{} <a href="{}">{}</a>'.format(msg, obj.get_absolute_url(), escape(obj))
            else:
                msg = '{} {}'.format(msg, escape(obj))
            messages.success(request, mark_safe(msg))

            if '_addanother' in request.POST:

                # If the object has clone_fields, pre-populate a new instance of the form
                if hasattr(obj, 'clone_fields'):
                    url = '{}?{}'.format(request.path, prepare_cloned_fields(obj))
                    return redirect(url)

                return redirect(request.get_full_path())

            return_url = form.cleaned_data.get('return_url')
            if return_url is not None and is_safe_url(url=return_url, allowed_hosts=request.get_host()):
                return redirect(return_url)
            else:
                return redirect(self.get_return_url(request, obj))

        return render(request, self.template_name, {
            'obj': obj,
            'obj_type': self.model._meta.verbose_name,
            'form': form,
            'return_url': self.get_return_url(request, obj),
        })


class ObjectDeleteView(GetReturnURLMixin, View):
    """
    Delete a single object.

    model: The model of the object being deleted
    template_name: The name of the template
    """
    model = None
    template_name = 'utilities/obj_delete.html'

    def get_object(self, kwargs):
        # Look up object by slug if one has been provided. Otherwise, use PK.
        if 'slug' in kwargs:
            return get_object_or_404(self.model, slug=kwargs['slug'])
        else:
            return get_object_or_404(self.model, pk=kwargs['pk'])

    def get(self, request, **kwargs):

        obj = self.get_object(kwargs)
        form = ConfirmationForm(initial=request.GET)

        return render(request, self.template_name, {
            'obj': obj,
            'form': form,
            'obj_type': self.model._meta.verbose_name,
            'return_url': self.get_return_url(request, obj),
        })

    def post(self, request, **kwargs):

        obj = self.get_object(kwargs)
        form = ConfirmationForm(request.POST)
        if form.is_valid():

            try:
                obj.delete()
            except ProtectedError as e:
                handle_protectederror(obj, request, e)
                return redirect(obj.get_absolute_url())

            msg = 'Deleted {} {}'.format(self.model._meta.verbose_name, obj)
            messages.success(request, msg)

            return_url = form.cleaned_data.get('return_url')
            if return_url is not None and is_safe_url(url=return_url, allowed_hosts=request.get_host()):
                return redirect(return_url)
            else:
                return redirect(self.get_return_url(request, obj))

        return render(request, self.template_name, {
            'obj': obj,
            'form': form,
            'obj_type': self.model._meta.verbose_name,
            'return_url': self.get_return_url(request, obj),
        })


class BulkCreateView(GetReturnURLMixin, View):
    """
    Create new objects in bulk.

    form: Form class which provides the `pattern` field
    model_form: The ModelForm used to create individual objects
    pattern_target: Name of the field to be evaluated as a pattern (if any)
    template_name: The name of the template
    """
    form = None
    model_form = None
    pattern_target = ''
    template_name = None

    def get(self, request):

        # Set initial values for visible form fields from query args
        initial = {}
        for field in getattr(self.model_form._meta, 'fields', []):
            if request.GET.get(field):
                initial[field] = request.GET[field]

        form = self.form()
        model_form = self.model_form(initial=initial)

        return render(request, self.template_name, {
            'obj_type': self.model_form._meta.model._meta.verbose_name,
            'form': form,
            'model_form': model_form,
            'return_url': self.get_return_url(request),
        })

    def post(self, request):

        model = self.model_form._meta.model
        form = self.form(request.POST)
        model_form = self.model_form(request.POST)

        if form.is_valid():

            pattern = form.cleaned_data['pattern']
            new_objs = []

            try:
                with transaction.atomic():

                    # Create objects from the expanded. Abort the transaction on the first validation error.
                    for value in pattern:

                        # Reinstantiate the model form each time to avoid overwriting the same instance. Use a mutable
                        # copy of the POST QueryDict so that we can update the target field value.
                        model_form = self.model_form(request.POST.copy())
                        model_form.data[self.pattern_target] = value

                        # Validate each new object independently.
                        if model_form.is_valid():
                            obj = model_form.save()
                            new_objs.append(obj)
                        else:
                            # Copy any errors on the pattern target field to the pattern form.
                            errors = model_form.errors.as_data()
                            if errors.get(self.pattern_target):
                                form.add_error('pattern', errors[self.pattern_target])
                            # Raise an IntegrityError to break the for loop and abort the transaction.
                            raise IntegrityError()

                    # If we make it to this point, validation has succeeded on all new objects.
                    msg = "Added {} {}".format(len(new_objs), model._meta.verbose_name_plural)
                    messages.success(request, msg)

                    if '_addanother' in request.POST:
                        return redirect(request.path)
                    return redirect(self.get_return_url(request))

            except IntegrityError:
                pass

        return render(request, self.template_name, {
            'form': form,
            'model_form': model_form,
            'obj_type': model._meta.verbose_name,
            'return_url': self.get_return_url(request),
        })


class ObjectImportView(GetReturnURLMixin, View):
    """
    Import a single object (YAML or JSON format).
    """
    model = None
    model_form = None
    related_object_forms = dict()
    template_name = 'utilities/obj_import.html'

    def get(self, request):

        form = ImportForm()

        return render(request, self.template_name, {
            'form': form,
            'obj_type': self.model._meta.verbose_name,
            'return_url': self.get_return_url(request),
        })

    def post(self, request):

        form = ImportForm(request.POST)
        if form.is_valid():

            # Initialize model form
            data = form.cleaned_data['data']
            model_form = self.model_form(data)

            # Assign default values for any fields which were not specified. We have to do this manually because passing
            # 'initial=' to the form on initialization merely sets default values for the widgets. Since widgets are not
            # used for YAML/JSON import, we first bind the imported data normally, then update the form's data with the
            # applicable field defaults as needed prior to form validation.
            for field_name, field in model_form.fields.items():
                if field_name not in data and hasattr(field, 'initial'):
                    model_form.data[field_name] = field.initial

            if model_form.is_valid():

                try:
                    with transaction.atomic():

                        # Save the primary object
                        obj = model_form.save()

                        # Iterate through the related object forms (if any), validating and saving each instance.
                        for field_name, related_object_form in self.related_object_forms.items():

                            for i, rel_obj_data in enumerate(data.get(field_name, list())):

                                f = related_object_form(obj, rel_obj_data)

                                for subfield_name, field in f.fields.items():
                                    if subfield_name not in rel_obj_data and hasattr(field, 'initial'):
                                        f.data[subfield_name] = field.initial

                                if f.is_valid():
                                    f.save()
                                else:
                                    # Replicate errors on the related object form to the primary form for display
                                    for subfield_name, errors in f.errors.items():
                                        for err in errors:
                                            err_msg = "{}[{}] {}: {}".format(field_name, i, subfield_name, err)
                                            model_form.add_error(None, err_msg)
                                    raise AbortTransaction()

                except AbortTransaction:
                    pass

            if not model_form.errors:

                messages.success(request, mark_safe('Imported object: <a href="{}">{}</a>'.format(
                    obj.get_absolute_url(), obj
                )))

                if '_addanother' in request.POST:
                    return redirect(request.get_full_path())

                return_url = form.cleaned_data.get('return_url')
                if return_url is not None and is_safe_url(url=return_url, allowed_hosts=request.get_host()):
                    return redirect(return_url)
                else:
                    return redirect(self.get_return_url(request, obj))

            else:

                # Replicate model form errors for display
                for field, errors in model_form.errors.items():
                    for err in errors:
                        if field == '__all__':
                            form.add_error(None, err)
                        else:
                            form.add_error(None, "{}: {}".format(field, err))

        return render(request, self.template_name, {
            'form': form,
            'obj_type': self.model._meta.verbose_name,
            'return_url': self.get_return_url(request),
        })


class BulkImportView(GetReturnURLMixin, View):
    """
    Import objects in bulk (CSV format).

    model_form: The form used to create each imported object
    table: The django-tables2 Table used to render the list of imported objects
    template_name: The name of the template
    widget_attrs: A dict of attributes to apply to the import widget (e.g. to require a session key)
    """
    model_form = None
    table = None
    template_name = 'utilities/obj_bulk_import.html'
    widget_attrs = {}

    def _import_form(self, *args, **kwargs):

        fields = self.model_form().fields.keys()
        required_fields = [name for name, field in self.model_form().fields.items() if field.required]

        class ImportForm(BootstrapMixin, Form):
            csv = CSVDataField(fields=fields, required_fields=required_fields, widget=Textarea(attrs=self.widget_attrs))

        return ImportForm(*args, **kwargs)

    def _save_obj(self, obj_form):
        """
        Provide a hook to modify the object immediately before saving it (e.g. to encrypt secret data).
        """
        return obj_form.save()

    def get(self, request):

        return render(request, self.template_name, {
            'form': self._import_form(),
            'fields': self.model_form().fields,
            'obj_type': self.model_form._meta.model._meta.verbose_name,
            'return_url': self.get_return_url(request),
        })

    def post(self, request):

        new_objs = []
        form = self._import_form(request.POST)

        if form.is_valid():

            try:

                # Iterate through CSV data and bind each row to a new model form instance.
                with transaction.atomic():
                    for row, data in enumerate(form.cleaned_data['csv'], start=1):
                        obj_form = self.model_form(data)
                        if obj_form.is_valid():
                            obj = self._save_obj(obj_form)
                            new_objs.append(obj)
                        else:
                            for field, err in obj_form.errors.items():
                                form.add_error('csv', "Row {} {}: {}".format(row, field, err[0]))
                            raise ValidationError("")

                # Compile a table containing the imported objects
                obj_table = self.table(new_objs)

                if new_objs:
                    msg = 'Imported {} {}'.format(len(new_objs), new_objs[0]._meta.verbose_name_plural)
                    messages.success(request, msg)

                    return render(request, "import_success.html", {
                        'table': obj_table,
                        'return_url': self.get_return_url(request),
                    })

            except ValidationError:
                pass

        return render(request, self.template_name, {
            'form': form,
            'fields': self.model_form().fields,
            'obj_type': self.model_form._meta.model._meta.verbose_name,
            'return_url': self.get_return_url(request),
        })


class BulkEditView(GetReturnURLMixin, View):
    """
    Edit objects in bulk.

    queryset: Custom queryset to use when retrieving objects (e.g. to select related objects)
    parent_model: The model of the parent object (if any)
    filter: FilterSet to apply when deleting by QuerySet
    table: The table used to display devices being edited
    form: The form class used to edit objects in bulk
    template_name: The name of the template
    """
    queryset = None
    parent_model = None
    filterset = None
    table = None
    form = None
    template_name = 'utilities/obj_bulk_edit.html'

    def get(self, request):
        return redirect(self.get_return_url(request))

    def post(self, request, **kwargs):

        model = self.queryset.model

        # Attempt to derive parent object if a parent class has been given
        if self.parent_model:
            parent_obj = get_object_or_404(self.parent_model, **kwargs)
        else:
            parent_obj = None

        # Are we editing *all* objects in the queryset or just a selected subset?
        if request.POST.get('_all') and self.filterset is not None:
            pk_list = [obj.pk for obj in self.filterset(request.GET, model.objects.only('pk')).qs]
        else:
            pk_list = [int(pk) for pk in request.POST.getlist('pk')]

        if '_apply' in request.POST:
            form = self.form(model, parent_obj, request.POST)
            if form.is_valid():

                custom_fields = form.custom_fields if hasattr(form, 'custom_fields') else []
                standard_fields = [field for field in form.fields if field not in custom_fields and field != 'pk']
                nullified_fields = request.POST.getlist('_nullify')

                try:

                    with transaction.atomic():

                        updated_count = 0
                        for obj in model.objects.filter(pk__in=pk_list):

                            # Update standard fields. If a field is listed in _nullify, delete its value.
                            for name in standard_fields:
                                if name in form.nullable_fields and name in nullified_fields and isinstance(form.cleaned_data[name], QuerySet):
                                    getattr(obj, name).set([])
                                elif name in form.nullable_fields and name in nullified_fields:
                                    setattr(obj, name, '' if isinstance(form.fields[name], CharField) else None)
                                elif isinstance(form.cleaned_data[name], QuerySet) and form.cleaned_data[name]:
                                    getattr(obj, name).set(form.cleaned_data[name])
                                elif form.cleaned_data[name] not in (None, '') and not isinstance(form.cleaned_data[name], QuerySet):
                                    setattr(obj, name, form.cleaned_data[name])
                            obj.full_clean()
                            obj.save()

                            # Update custom fields
                            obj_type = ContentType.objects.get_for_model(model)
                            for name in custom_fields:
                                field = form.fields[name].model
                                if name in form.nullable_fields and name in nullified_fields:
                                    CustomFieldValue.objects.filter(
                                        field=field, obj_type=obj_type, obj_id=obj.pk
                                    ).delete()
                                elif form.cleaned_data[name] not in [None, '']:
                                    try:
                                        cfv = CustomFieldValue.objects.get(
                                            field=field, obj_type=obj_type, obj_id=obj.pk
                                        )
                                    except CustomFieldValue.DoesNotExist:
                                        cfv = CustomFieldValue(
                                            field=field, obj_type=obj_type, obj_id=obj.pk
                                        )
                                    cfv.value = form.cleaned_data[name]
                                    cfv.save()

                            # Add/remove tags
                            if form.cleaned_data.get('add_tags', None):
                                obj.tags.add(*form.cleaned_data['add_tags'])
                            if form.cleaned_data.get('remove_tags', None):
                                obj.tags.remove(*form.cleaned_data['remove_tags'])

                            updated_count += 1

                    if updated_count:
                        msg = 'Updated {} {}'.format(updated_count, model._meta.verbose_name_plural)
                        messages.success(self.request, msg)

                    return redirect(self.get_return_url(request))

                except ValidationError as e:
                    messages.error(self.request, "{} failed validation: {}".format(obj, e))

        else:
            initial_data = request.POST.copy()
            initial_data['pk'] = pk_list
            form = self.form(model, parent_obj, initial=initial_data)

        # Retrieve objects being edited
        table = self.table(self.queryset.filter(pk__in=pk_list), orderable=False)
        if not table.rows:
            messages.warning(request, "No {} were selected.".format(model._meta.verbose_name_plural))
            return redirect(self.get_return_url(request))

        return render(request, self.template_name, {
            'form': form,
            'table': table,
            'obj_type_plural': model._meta.verbose_name_plural,
            'return_url': self.get_return_url(request),
        })


class BulkDeleteView(GetReturnURLMixin, View):
    """
    Delete objects in bulk.

    queryset: Custom queryset to use when retrieving objects (e.g. to select related objects)
    parent_model: The model of the parent object (if any)
    filter: FilterSet to apply when deleting by QuerySet
    table: The table used to display devices being deleted
    form: The form class used to delete objects in bulk
    template_name: The name of the template
    """
    queryset = None
    parent_model = None
    filterset = None
    table = None
    form = None
    template_name = 'utilities/obj_bulk_delete.html'

    def get(self, request):
        return redirect(self.get_return_url(request))

    def post(self, request, **kwargs):

        model = self.queryset.model

        # Attempt to derive parent object if a parent class has been given
        if self.parent_model:
            parent_obj = get_object_or_404(self.parent_model, **kwargs)
        else:
            parent_obj = None

        # Are we deleting *all* objects in the queryset or just a selected subset?
        if request.POST.get('_all'):
            if self.filterset is not None:
                pk_list = [obj.pk for obj in self.filterset(request.GET, model.objects.only('pk')).qs]
            else:
                pk_list = model.objects.values_list('pk', flat=True)
        else:
            pk_list = [int(pk) for pk in request.POST.getlist('pk')]

        form_cls = self.get_form()

        if '_confirm' in request.POST:
            form = form_cls(request.POST)
            if form.is_valid():

                # Delete objects
                queryset = model.objects.filter(pk__in=pk_list)
                try:
                    deleted_count = queryset.delete()[1][model._meta.label]
                except ProtectedError as e:
                    handle_protectederror(list(queryset), request, e)
                    return redirect(self.get_return_url(request))

                msg = 'Deleted {} {}'.format(deleted_count, model._meta.verbose_name_plural)
                messages.success(request, msg)
                return redirect(self.get_return_url(request))

        else:
            form = form_cls(initial={
                'pk': pk_list,
                'return_url': self.get_return_url(request),
            })

        # Retrieve objects being deleted
        table = self.table(self.queryset.filter(pk__in=pk_list), orderable=False)
        if not table.rows:
            messages.warning(request, "No {} were selected for deletion.".format(model._meta.verbose_name_plural))
            return redirect(self.get_return_url(request))

        return render(request, self.template_name, {
            'form': form,
            'parent_obj': parent_obj,
            'obj_type_plural': model._meta.verbose_name_plural,
            'table': table,
            'return_url': self.get_return_url(request),
        })

    def get_form(self):
        """
        Provide a standard bulk delete form if none has been specified for the view
        """

        class BulkDeleteForm(ConfirmationForm):
            pk = ModelMultipleChoiceField(queryset=self.queryset, widget=MultipleHiddenInput)

        if self.form:
            return self.form
        return BulkDeleteForm


#
# Device/VirtualMachine components
#

class ComponentCreateView(View):
    """
    Add one or more components (e.g. interfaces, console ports, etc.) to a Device or VirtualMachine.
    """
    parent_model = None
    parent_field = None
    model = None
    form = None
    model_form = None
    template_name = None

    def get(self, request, pk):

        parent = get_object_or_404(self.parent_model, pk=pk)
        form = self.form(parent, initial=request.GET)

        return render(request, self.template_name, {
            'parent': parent,
            'component_type': self.model._meta.verbose_name,
            'form': form,
            'return_url': parent.get_absolute_url(),
        })

    def post(self, request, pk):

        parent = get_object_or_404(self.parent_model, pk=pk)

        form = self.form(parent, request.POST)
        if form.is_valid():

            new_components = []
            data = deepcopy(request.POST)
            data[self.parent_field] = parent.pk

            for i, name in enumerate(form.cleaned_data['name_pattern']):

                # Initialize the individual component form
                data['name'] = name
                data.update(form.get_iterative_data(i))
                component_form = self.model_form(data)

                if component_form.is_valid():
                    new_components.append(component_form)
                else:
                    for field, errors in component_form.errors.as_data().items():
                        # Assign errors on the child form's name field to name_pattern on the parent form
                        if field == 'name':
                            field = 'name_pattern'
                        for e in errors:
                            form.add_error(field, '{}: {}'.format(name, ', '.join(e)))

            if not form.errors:

                # Create the new components
                for component_form in new_components:
                    component_form.save()

                messages.success(request, "Added {} {} to {}.".format(
                    len(new_components), self.model._meta.verbose_name_plural, parent
                ))
                if '_addanother' in request.POST:
                    return redirect(request.path)
                else:
                    return redirect(parent.get_absolute_url())

        return render(request, self.template_name, {
            'parent': parent,
            'component_type': self.model._meta.verbose_name,
            'form': form,
            'return_url': parent.get_absolute_url(),
        })


class BulkComponentCreateView(GetReturnURLMixin, View):
    """
    Add one or more components (e.g. interfaces, console ports, etc.) to a set of Devices or VirtualMachines.
    """
    parent_model = None
    parent_field = None
    form = None
    model = None
    model_form = None
    filterset = None
    table = None
    template_name = 'utilities/obj_bulk_add_component.html'

    def post(self, request):

        parent_model_name = self.parent_model._meta.verbose_name_plural
        model_name = self.model._meta.verbose_name_plural

        # Are we editing *all* objects in the queryset or just a selected subset?
        if request.POST.get('_all') and self.filterset is not None:
            pk_list = [obj.pk for obj in self.filterset(request.GET, self.parent_model.objects.only('pk')).qs]
        else:
            pk_list = [int(pk) for pk in request.POST.getlist('pk')]

        selected_objects = self.parent_model.objects.filter(pk__in=pk_list)
        if not selected_objects:
            messages.warning(request, "No {} were selected.".format(self.parent_model._meta.verbose_name_plural))
            return redirect(self.get_return_url(request))
        table = self.table(selected_objects)

        if '_create' in request.POST:
            form = self.form(request.POST)
            if form.is_valid():

                new_components = []
                data = deepcopy(form.cleaned_data)
                for obj in data['pk']:

                    names = data['name_pattern']
                    for name in names:
                        component_data = {
                            self.parent_field: obj.pk,
                            'name': name,
                        }
                        component_data.update(data)
                        component_form = self.model_form(component_data)
                        if component_form.is_valid():
                            new_components.append(component_form.save(commit=False))
                        else:
                            for field, errors in component_form.errors.as_data().items():
                                for e in errors:
                                    form.add_error(field, '{} {}: {}'.format(obj, name, ', '.join(e)))

                if not form.errors:
                    self.model.objects.bulk_create(new_components)

                    messages.success(request, "Added {} {} to {} {}.".format(
                        len(new_components),
                        model_name,
                        len(form.cleaned_data['pk']),
                        parent_model_name
                    ))
                    return redirect(self.get_return_url(request))

        else:
            form = self.form(initial={'pk': pk_list})

        return render(request, self.template_name, {
            'form': form,
            'parent_model_name': parent_model_name,
            'model_name': model_name,
            'table': table,
            'return_url': self.get_return_url(request),
        })


@requires_csrf_token
def server_error(request, template_name=ERROR_500_TEMPLATE_NAME):
    """
    Custom 500 handler to provide additional context when rendering 500.html.
    """
    try:
        template = loader.get_template(template_name)
    except TemplateDoesNotExist:
        return HttpResponseServerError('<h1>Server Error (500)</h1>', content_type='text/html')
    type_, error, traceback = sys.exc_info()

    return HttpResponseServerError(template.render({
        'exception': str(type_),
        'error': error,
    }))<|MERGE_RESOLUTION|>--- conflicted
+++ resolved
@@ -155,15 +155,6 @@
         if 'pk' in table.base_columns and (permissions['change'] or permissions['delete']):
             table.columns.show('pk')
 
-<<<<<<< HEAD
-=======
-        # Construct queryset for tags list
-        if is_taggable(model):
-            tags = model.tags.annotate(count=Count('extras_taggeditem_items')).order_by('name')
-        else:
-            tags = None
-
->>>>>>> 3eb2d45e
         # Apply the request context
         paginate = {
             'paginator_class': EnhancedPaginator,
@@ -175,12 +166,7 @@
             'content_type': content_type,
             'table': table,
             'permissions': permissions,
-<<<<<<< HEAD
-            'filter_form': self.filter_form(request.GET, label_suffix='') if self.filter_form else None,
-=======
             'filter_form': self.filterset_form(request.GET, label_suffix='') if self.filterset_form else None,
-            'tags': tags,
->>>>>>> 3eb2d45e
         }
         context.update(self.extra_context())
 
