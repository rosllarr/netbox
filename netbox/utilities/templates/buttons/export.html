--- conflicted
+++ resolved
@@ -1,4 +1,3 @@
-<<<<<<< HEAD
 <div class="dropdown m-1">
     <button type="button" class="btn btn-sm btn-outline-secondary dropdown-toggle" data-bs-toggle="dropdown" aria-haspopup="true" aria-expanded="false">
         <i class="bi bi-download"></i>&nbsp;Export
@@ -7,7 +6,9 @@
         <li><a class="dropdown-item" href="?{% if url_params %}{{ url_params.urlencode }}&{% endif %}export=table">Current View</a></li>
         <li><a class="dropdown-item" href="?{% if url_params %}{{ url_params.urlencode }}&{% endif %}export">Default Format</a></li>
         {% if export_templates %}
-        <li class="divider"></li>
+        <li>
+          <hr class="dropdown-divider">
+        </li>
         {% for et in export_templates %}
         <li>
           <a class="dropdown-item"
@@ -18,26 +19,13 @@
         </li>
         {% endfor %}
         {% endif %}
+        {% if add_exporttemplate_link %}
+        <li>
+          <hr class="dropdown-divider">
+        </li>
+        <li>
+          <a class="dropdown-item" href="{{ add_exporttemplate_link }}">Add export template...</a>
+        </li>
+        {% endif %}
     </ul>
-=======
-<div class="btn-group">
-  <button type="button" class="btn btn-success dropdown-toggle" data-toggle="dropdown" aria-haspopup="true" aria-expanded="false">
-    <span class="mdi mdi-database-export" aria-hidden="true"></span>
-    Export <span class="caret"></span>
-  </button>
-  <ul class="dropdown-menu dropdown-menu-right">
-    <li><a href="?{% if url_params %}{{ url_params.urlencode }}&{% endif %}export=table">Current view</a></li>
-    <li><a href="?{% if url_params %}{{ url_params.urlencode }}&{% endif %}export">Legacy CSV</a></li>
-    {% if export_templates %}
-      <li class="divider"></li>
-      {% for et in export_templates %}
-        <li><a href="?{% if url_params %}{{ url_params.urlencode }}&{% endif %}export={{ et.name }}"{% if et.description %} title="{{ et.description }}"{% endif %}>{{ et.name }}</a></li>
-      {% endfor %}
-    {% endif %}
-    {% if add_exporttemplate_link %}
-      <li class="divider"></li>
-      <li><a href="{{ add_exporttemplate_link }}">Add export template... </a></li>
-    {% endif %}
-  </ul>
->>>>>>> e3f50625
 </div>