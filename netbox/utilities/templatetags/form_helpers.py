import warnings

from django import template

<<<<<<< HEAD
=======
from utilities.forms.rendering import FieldSet, InlineFields, ObjectAttribute, TabbedGroups
>>>>>>> a83b2333

__all__ = (
    'getfield',
    'getfilterfield',
    'render_custom_fields',
    'render_errors',
    'render_field',
    'render_form',
    'widget_type',
)

from utilities.templatetags.helpers import querystring

register = template.Library()


#
# Filters
#

@register.filter()
def getfield(form, fieldname):
    """
    Return the specified bound field of a Form.
    """
    try:
        return form[fieldname]
    except KeyError:
        return None


@register.filter()
def getfilterfield(form, fieldname):
    field = getfield(form, f'{fieldname}')
    if field is not None:
        return field
    else:
        return getfield(form, f'{fieldname}_id')


@register.filter(name='widget_type')
def widget_type(field):
    """
    Return the widget type
    """
    if hasattr(field, 'widget'):
        return field.widget.__class__.__name__.lower()
    elif hasattr(field, 'field'):
        return field.field.widget.__class__.__name__.lower()
    else:
        return None


#
# Inclusion tags
#

@register.inclusion_tag('form_helpers/render_fieldset.html')
def render_fieldset(form, fieldset):
    """
    Render a group set of fields.
    """
    # TODO: Remove in NetBox v4.1
    # Handle legacy tuple-based fieldset definitions, e.g. (_('Label'), ('field1, 'field2', 'field3'))
    if type(fieldset) is not FieldSet:
        warnings.warn(
            f"{form.__class__} fieldsets contains a non-FieldSet item: {fieldset}"
        )
        name, fields = fieldset
        fieldset = FieldSet(*fields, name=name)

    rows = []
    for item in fieldset.items:

        # Multiple fields side-by-side
        if type(item) is InlineFields:
            fields = [
                form[name] for name in item.fields if name in form.fields
            ]
            rows.append(
                ('inline', item.label, fields)
            )

        # Tabbed groups of fields
        elif type(item) is TabbedGroups:
            tabs = [
                {
                    'id': tab['id'],
                    'title': tab['title'],
                    'active': bool(form.initial.get(tab['fields'][0], False)),
                    'fields': [form[name] for name in tab['fields'] if name in form.fields]
                } for tab in item.tabs
            ]
            # If none of the tabs has been marked as active, activate the first one
            if not any(tab['active'] for tab in tabs):
                tabs[0]['active'] = True
            rows.append(
                ('tabs', None, tabs)
            )

        elif type(item) is ObjectAttribute:
            value = getattr(form.instance, item.name)
            label = value._meta.verbose_name if hasattr(value, '_meta') else item.name
            rows.append(
                ('attribute', label.title(), [value])
            )

        # A single form field
        elif item in form.fields:
            field = form[item]
            # Annotate nullability for bulk editing
            if field.name in getattr(form, 'nullable_fields', []):
                field._nullable = True
            rows.append(
                ('field', None, [field])
            )

    return {
        'heading': fieldset.name,
        'rows': rows,
    }


@register.inclusion_tag('form_helpers/render_field.html')
def render_field(field, bulk_nullable=False, label=None):
    """
    Render a single form field from template
    """

    return {
        'field': field,
        'label': label or field.label,
        'bulk_nullable': bulk_nullable or getattr(field, '_nullable', False),
    }


@register.inclusion_tag('form_helpers/render_field.html')
def render_table_filter_field(field, table=None, request=None):
    """
    Render a single form field for table column filters from template
    """
    url = ""

    # Handle filter forms
    if table:
        # Build kwargs for querystring function
        kwargs = {field.name: None}
        # Build request url
        if request and table.htmx_url:
            url = table.htmx_url + querystring(request, **kwargs)
        elif request:
            url = querystring(request, **kwargs)
        # Set HTMX args

    if hasattr(field.field, 'widget'):
        field.field.widget.attrs.update({
            'id': f'table_filter_id_{field.name}',
            'hx-get': url if url else '#',
            'hx-push-url': "true",
            'hx-target': '#object_list',
            'hx-trigger': 'hidden.bs.dropdown from:closest .dropdown'
        })

    return {
        'field': field,
        'label': None,
        'bulk_nullable': False,
    }


@register.inclusion_tag('form_helpers/render_custom_fields.html')
def render_custom_fields(form):
    """
    Render all custom fields in a form
    """
    return {
        'form': form,
    }


@register.inclusion_tag('form_helpers/render_form.html')
def render_form(form):
    """
    Render an entire form from template
    """
    return {
        'form': form,
    }


@register.inclusion_tag('form_helpers/render_errors.html')
def render_errors(form):
    """
    Render form errors, if they exist.
    """
    return {
        "form": form
    }<|MERGE_RESOLUTION|>--- conflicted
+++ resolved
@@ -2,10 +2,7 @@
 
 from django import template
 
-<<<<<<< HEAD
-=======
 from utilities.forms.rendering import FieldSet, InlineFields, ObjectAttribute, TabbedGroups
->>>>>>> a83b2333
 
 __all__ = (
     'getfield',
