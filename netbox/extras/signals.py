--- conflicted
+++ resolved
@@ -1,22 +1,10 @@
-<<<<<<< HEAD
-=======
 import logging
-import random
-from datetime import timedelta
 
-from cacheops.signals import cache_invalidated, cache_read
->>>>>>> 8497965c
 from django.conf import settings
 from django.contrib.contenttypes.models import ContentType
 from django.db.models.signals import m2m_changed, post_save, pre_delete
-<<<<<<< HEAD
-from django.dispatch import receiver
-=======
-from django.dispatch import Signal
-from django.utils import timezone
->>>>>>> 8497965c
+from django.dispatch import receiver, Signal
 from django_prometheus.models import model_deletes, model_inserts, model_updates
-from prometheus_client import Counter
 
 from netbox.signals import post_clean
 from .choices import ObjectChangeActionChoices
