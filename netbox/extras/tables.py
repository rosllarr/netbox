import django_tables2 as tables
from django.conf import settings

from netbox.tables import NetBoxTable, columns
from .models import *

__all__ = (
    'ConfigContextTable',
    'CustomFieldTable',
    'CustomLinkTable',
    'ExportTemplateTable',
    'JournalEntryTable',
    'ObjectChangeTable',
    'ObjectJournalTable',
    'TaggedItemTable',
    'TagTable',
    'WebhookTable',
)

CONFIGCONTEXT_ACTIONS = """
{% if perms.extras.change_configcontext %}
    <a href="{% url 'extras:configcontext_edit' pk=record.pk %}" class="btn btn-sm btn-warning"><i class="mdi mdi-pencil" aria-hidden="true"></i></a>
{% endif %}
{% if perms.extras.delete_configcontext %}
    <a href="{% url 'extras:configcontext_delete' pk=record.pk %}" class="btn btn-sm btn-danger"><i class="mdi mdi-trash-can-outline" aria-hidden="true"></i></a>
{% endif %}
"""

OBJECTCHANGE_FULL_NAME = """
{% load helpers %}
{{ record.user.get_full_name|placeholder }}
"""

OBJECTCHANGE_OBJECT = """
{% if record.changed_object and record.changed_object.get_absolute_url %}
    <a href="{{ record.changed_object.get_absolute_url }}">{{ record.object_repr }}</a>
{% else %}
    {{ record.object_repr }}
{% endif %}
"""

OBJECTCHANGE_REQUEST_ID = """
<a href="{% url 'extras:objectchange_list' %}?request_id={{ value }}">{{ value }}</a>
"""


#
# Custom fields
#

class CustomFieldTable(NetBoxTable):
    name = tables.Column(
        linkify=True
    )
    content_types = columns.ContentTypesColumn()
    required = columns.BooleanColumn()

    class Meta(NetBoxTable.Meta):
        model = CustomField
        fields = (
            'pk', 'id', 'name', 'content_types', 'label', 'type', 'required', 'weight', 'default',
            'description', 'filter_logic', 'choices', 'created', 'last_updated',
        )
        default_columns = ('pk', 'name', 'content_types', 'label', 'type', 'required', 'description')


#
# Custom links
#

class CustomLinkTable(NetBoxTable):
    name = tables.Column(
        linkify=True
    )
    content_type = columns.ContentTypeColumn()
    enabled = columns.BooleanColumn()
    new_window = columns.BooleanColumn()

    class Meta(NetBoxTable.Meta):
        model = CustomLink
        fields = (
            'pk', 'id', 'name', 'content_type', 'enabled', 'link_text', 'link_url', 'weight', 'group_name',
            'button_class', 'new_window', 'created', 'last_updated',
        )
        default_columns = ('pk', 'name', 'content_type', 'enabled', 'group_name', 'button_class', 'new_window')


#
# Export templates
#

class ExportTemplateTable(NetBoxTable):
    name = tables.Column(
        linkify=True
    )
    content_type = columns.ContentTypeColumn()
    as_attachment = columns.BooleanColumn()

    class Meta(NetBoxTable.Meta):
        model = ExportTemplate
        fields = (
            'pk', 'id', 'name', 'content_type', 'description', 'mime_type', 'file_extension', 'as_attachment',
            'created', 'last_updated',
        )
        default_columns = (
            'pk', 'name', 'content_type', 'description', 'mime_type', 'file_extension', 'as_attachment',
        )


#
# Webhooks
#

class WebhookTable(NetBoxTable):
    name = tables.Column(
        linkify=True
    )
    content_types = columns.ContentTypesColumn()
    enabled = columns.BooleanColumn()
    type_create = columns.BooleanColumn(
        verbose_name='Create'
    )
    type_update = columns.BooleanColumn(
        verbose_name='Update'
    )
    type_delete = columns.BooleanColumn(
        verbose_name='Delete'
    )
    ssl_validation = columns.BooleanColumn(
        verbose_name='SSL Validation'
    )

    class Meta(NetBoxTable.Meta):
        model = Webhook
        fields = (
            'pk', 'id', 'name', 'content_types', 'enabled', 'type_create', 'type_update', 'type_delete', 'http_method',
            'payload_url', 'secret', 'ssl_validation', 'ca_file_path', 'created', 'last_updated',
        )
        default_columns = (
            'pk', 'name', 'content_types', 'enabled', 'type_create', 'type_update', 'type_delete', 'http_method',
            'payload_url',
        )


#
# Tags
#

class TagTable(NetBoxTable):
    name = tables.Column(
        linkify=True
    )
    color = columns.ColorColumn()

    class Meta(NetBoxTable.Meta):
        model = Tag
        fields = ('pk', 'id', 'name', 'items', 'slug', 'color', 'description', 'created', 'last_updated', 'actions')
        default_columns = ('pk', 'name', 'items', 'slug', 'color', 'description')


class TaggedItemTable(NetBoxTable):
    id = tables.Column(
        verbose_name='ID',
        linkify=lambda record: record.content_object.get_absolute_url(),
        accessor='content_object__id'
    )
    content_type = columns.ContentTypeColumn(
        verbose_name='Type'
    )
    content_object = tables.Column(
        linkify=True,
        orderable=False,
        verbose_name='Object'
    )

    class Meta(NetBoxTable.Meta):
        model = TaggedItem
        fields = ('id', 'content_type', 'content_object')


class ConfigContextTable(NetBoxTable):
    name = tables.Column(
        linkify=True
    )
    is_active = columns.BooleanColumn(
        verbose_name='Active'
    )

    class Meta(NetBoxTable.Meta):
        model = ConfigContext
        fields = (
            'pk', 'id', 'name', 'weight', 'is_active', 'description', 'regions', 'sites', 'roles',
            'platforms', 'cluster_types', 'cluster_groups', 'clusters', 'tenant_groups', 'tenants', 'created',
            'last_updated',
        )
        default_columns = ('pk', 'name', 'weight', 'is_active', 'description')


class ObjectChangeTable(NetBoxTable):
    time = tables.DateTimeColumn(
        linkify=True,
        format=settings.SHORT_DATETIME_FORMAT
    )
<<<<<<< HEAD
    action = columns.ChoiceFieldColumn()
    changed_object_type = columns.ContentTypeColumn(
=======
    user_name = tables.Column(
        verbose_name='Username'
    )
    full_name = tables.TemplateColumn(
        template_code=OBJECTCHANGE_FULL_NAME,
        verbose_name='Full Name',
        orderable=False
    )
    action = ChoiceFieldColumn()
    changed_object_type = ContentTypeColumn(
>>>>>>> b5e4fdc3
        verbose_name='Type'
    )
    object_repr = tables.TemplateColumn(
        template_code=OBJECTCHANGE_OBJECT,
        verbose_name='Object'
    )
    request_id = tables.TemplateColumn(
        template_code=OBJECTCHANGE_REQUEST_ID,
        verbose_name='Request ID'
    )
    actions = columns.ActionsColumn(sequence=())

    class Meta(NetBoxTable.Meta):
        model = ObjectChange
        fields = ('id', 'time', 'user_name', 'full_name', 'action', 'changed_object_type', 'object_repr', 'request_id')


class ObjectJournalTable(NetBoxTable):
    """
    Used for displaying a set of JournalEntries within the context of a single object.
    """
    created = tables.DateTimeColumn(
        linkify=True,
        format=settings.SHORT_DATETIME_FORMAT
    )
    kind = columns.ChoiceFieldColumn()
    comments = tables.TemplateColumn(
        template_code='{{ value|markdown|truncatewords_html:50 }}'
    )

    class Meta(NetBoxTable.Meta):
        model = JournalEntry
        fields = ('id', 'created', 'created_by', 'kind', 'comments', 'actions')


class JournalEntryTable(ObjectJournalTable):
    assigned_object_type = columns.ContentTypeColumn(
        verbose_name='Object type'
    )
    assigned_object = tables.Column(
        linkify=True,
        orderable=False,
        verbose_name='Object'
    )
    comments = columns.MarkdownColumn()

    class Meta(NetBoxTable.Meta):
        model = JournalEntry
        fields = (
            'pk', 'id', 'created', 'created_by', 'assigned_object_type', 'assigned_object', 'kind',
            'comments', 'actions'
        )
        default_columns = (
            'pk', 'created', 'created_by', 'assigned_object_type', 'assigned_object', 'kind', 'comments'
        )<|MERGE_RESOLUTION|>--- conflicted
+++ resolved
@@ -201,10 +201,6 @@
         linkify=True,
         format=settings.SHORT_DATETIME_FORMAT
     )
-<<<<<<< HEAD
-    action = columns.ChoiceFieldColumn()
-    changed_object_type = columns.ContentTypeColumn(
-=======
     user_name = tables.Column(
         verbose_name='Username'
     )
@@ -213,9 +209,8 @@
         verbose_name='Full Name',
         orderable=False
     )
-    action = ChoiceFieldColumn()
-    changed_object_type = ContentTypeColumn(
->>>>>>> b5e4fdc3
+    action = columns.ChoiceFieldColumn()
+    changed_object_type = columns.ContentTypeColumn(
         verbose_name='Type'
     )
     object_repr = tables.TemplateColumn(
