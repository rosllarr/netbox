--- conflicted
+++ resolved
@@ -42,15 +42,9 @@
     class Meta:
         model = CustomField
         fields = (
-<<<<<<< HEAD
-            'name', 'label', 'group_name', 'type', 'content_types', 'required', 'description', 'weight', 'filter_logic',
-            'default', 'choices', 'weight', 'validation_minimum', 'validation_maximum', 'validation_regex',
-            'ui_visibility',
-=======
-            'name', 'label', 'type', 'content_types', 'object_type', 'required', 'description', 'weight',
+            'name', 'label', 'group_name', 'type', 'content_types', 'object_type', 'required', 'description', 'weight',
             'filter_logic', 'default', 'choices', 'weight', 'validation_minimum', 'validation_maximum',
-            'validation_regex',
->>>>>>> 3fbf1f7e
+            'validation_regex', 'ui_visibility',
         )
 
 
