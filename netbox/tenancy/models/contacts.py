from django.contrib.contenttypes.fields import GenericForeignKey
from django.core.exceptions import ValidationError
from django.db import models
from django.urls import reverse
from django.utils.translation import gettext_lazy as _

from core.models import ContentType
from netbox.models import ChangeLoggedModel, NestedGroupModel, OrganizationalModel, PrimaryModel
<<<<<<< HEAD
from netbox.models.features import CustomFieldsMixin, TagsMixin
=======
from netbox.models.features import ExportTemplatesMixin, TagsMixin
>>>>>>> 9d09916f
from tenancy.choices import *

__all__ = (
    'ContactAssignment',
    'Contact',
    'ContactGroup',
    'ContactRole',
)


class ContactGroup(NestedGroupModel):
    """
    An arbitrary collection of Contacts.
    """
    class Meta:
        ordering = ['name']
        constraints = (
            models.UniqueConstraint(
                fields=('parent', 'name'),
                name='%(app_label)s_%(class)s_unique_parent_name'
            ),
        )
        verbose_name = _('contact group')
        verbose_name_plural = _('contact groups')

    def get_absolute_url(self):
        return reverse('tenancy:contactgroup', args=[self.pk])


class ContactRole(OrganizationalModel):
    """
    Functional role for a Contact assigned to an object.
    """
    def get_absolute_url(self):
        return reverse('tenancy:contactrole', args=[self.pk])

    class Meta:
        ordering = ('name',)
        verbose_name = _('contact role')
        verbose_name_plural = _('contact roles')


class Contact(PrimaryModel):
    """
    Contact information for a particular object(s) in NetBox.
    """
    group = models.ForeignKey(
        to='tenancy.ContactGroup',
        on_delete=models.SET_NULL,
        related_name='contacts',
        blank=True,
        null=True
    )
    name = models.CharField(
        verbose_name=_('name'),
        max_length=100
    )
    title = models.CharField(
        verbose_name=_('title'),
        max_length=100,
        blank=True
    )
    phone = models.CharField(
        verbose_name=_('phone'),
        max_length=50,
        blank=True
    )
    email = models.EmailField(
        verbose_name=_('email'),
        blank=True
    )
    address = models.CharField(
        verbose_name=_('address'),
        max_length=200,
        blank=True
    )
    link = models.URLField(
        verbose_name=_('link'),
        blank=True
    )

    clone_fields = (
        'group', 'name', 'title', 'phone', 'email', 'address', 'link',
    )

    class Meta:
        ordering = ['name']
        constraints = (
            models.UniqueConstraint(
                fields=('group', 'name'),
                name='%(app_label)s_%(class)s_unique_group_name'
            ),
        )
        verbose_name = _('contact')
        verbose_name_plural = _('contacts')

    def __str__(self):
        return self.name

    def get_absolute_url(self):
        return reverse('tenancy:contact', args=[self.pk])


<<<<<<< HEAD
class ContactAssignment(CustomFieldsMixin, TagsMixin, ChangeLoggedModel):
=======
class ContactAssignment(ChangeLoggedModel, ExportTemplatesMixin, TagsMixin):
>>>>>>> 9d09916f
    content_type = models.ForeignKey(
        to='contenttypes.ContentType',
        on_delete=models.CASCADE
    )
    object_id = models.PositiveBigIntegerField()
    object = GenericForeignKey(
        ct_field='content_type',
        fk_field='object_id'
    )
    contact = models.ForeignKey(
        to='tenancy.Contact',
        on_delete=models.PROTECT,
        related_name='assignments'
    )
    role = models.ForeignKey(
        to='tenancy.ContactRole',
        on_delete=models.PROTECT,
        related_name='assignments'
    )
    priority = models.CharField(
        verbose_name=_('priority'),
        max_length=50,
        choices=ContactPriorityChoices,
        blank=True
    )

    clone_fields = ('content_type', 'object_id', 'role', 'priority')

    class Meta:
        ordering = ('priority', 'contact')
        constraints = (
            models.UniqueConstraint(
                fields=('content_type', 'object_id', 'contact', 'role'),
                name='%(app_label)s_%(class)s_unique_object_contact_role'
            ),
        )
        verbose_name = _('contact assignment')
        verbose_name_plural = _('contact assignments')

    def __str__(self):
        if self.priority:
            return f"{self.contact} ({self.get_priority_display()}) -> {self.object}"
        return str(f"{self.contact} -> {self.object}")

    def get_absolute_url(self):
        return reverse('tenancy:contact', args=[self.contact.pk])

    def clean(self):
        super().clean()

        # Validate the assigned object type
        if self.content_type not in ContentType.objects.with_feature('contacts'):
            raise ValidationError(
                _("Contacts cannot be assigned to this object type ({type}).").format(type=self.content_type)
            )

    def to_objectchange(self, action):
        objectchange = super().to_objectchange(action)
        objectchange.related_object = self.object
        return objectchange<|MERGE_RESOLUTION|>--- conflicted
+++ resolved
@@ -6,11 +6,7 @@
 
 from core.models import ContentType
 from netbox.models import ChangeLoggedModel, NestedGroupModel, OrganizationalModel, PrimaryModel
-<<<<<<< HEAD
-from netbox.models.features import CustomFieldsMixin, TagsMixin
-=======
-from netbox.models.features import ExportTemplatesMixin, TagsMixin
->>>>>>> 9d09916f
+from netbox.models.features import CustomFieldsMixin, ExportTemplatesMixin, TagsMixin
 from tenancy.choices import *
 
 __all__ = (
@@ -114,11 +110,7 @@
         return reverse('tenancy:contact', args=[self.pk])
 
 
-<<<<<<< HEAD
-class ContactAssignment(CustomFieldsMixin, TagsMixin, ChangeLoggedModel):
-=======
-class ContactAssignment(ChangeLoggedModel, ExportTemplatesMixin, TagsMixin):
->>>>>>> 9d09916f
+class ContactAssignment(CustomFieldsMixin, ExportTemplatesMixin, TagsMixin, ChangeLoggedModel):
     content_type = models.ForeignKey(
         to='contenttypes.ContentType',
         on_delete=models.CASCADE
