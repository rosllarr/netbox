from django.core.exceptions import ValidationError
from django.db.utils import IntegrityError
from django.test import TestCase, override_settings
from netaddr import IPNetwork, IPSet

from ipam.choices import *
from ipam.models import *


class TestAggregate(TestCase):

    def test_get_utilization(self):
        rir = RIR.objects.create(name='RIR 1', slug='rir-1')
        aggregate = Aggregate(prefix=IPNetwork('10.0.0.0/8'), rir=rir)
        aggregate.save()

        # 25% utilization
        Prefix.objects.bulk_create((
            Prefix(prefix=IPNetwork('10.0.0.0/12')),
            Prefix(prefix=IPNetwork('10.16.0.0/12')),
            Prefix(prefix=IPNetwork('10.32.0.0/12')),
            Prefix(prefix=IPNetwork('10.48.0.0/12')),
        ))
        self.assertEqual(aggregate.get_utilization(), 25)

        # 50% utilization
        Prefix.objects.bulk_create((
            Prefix(prefix=IPNetwork('10.64.0.0/10')),
        ))
        self.assertEqual(aggregate.get_utilization(), 50)

        # 100% utilization
        Prefix.objects.bulk_create((
            Prefix(prefix=IPNetwork('10.128.0.0/9')),
        ))
        self.assertEqual(aggregate.get_utilization(), 100)


class TestPrefix(TestCase):

    def test_get_duplicates(self):
        prefixes = Prefix.objects.bulk_create((
            Prefix(prefix=IPNetwork('192.0.2.0/24')),
            Prefix(prefix=IPNetwork('192.0.2.0/24')),
            Prefix(prefix=IPNetwork('192.0.2.0/24')),
        ))
        duplicate_prefix_pks = [p.pk for p in prefixes[0].get_duplicates()]

        self.assertSetEqual(set(duplicate_prefix_pks), {prefixes[1].pk, prefixes[2].pk})

    def test_get_child_prefixes(self):
        vrfs = VRF.objects.bulk_create((
            VRF(name='VRF 1'),
            VRF(name='VRF 2'),
            VRF(name='VRF 3'),
        ))
        prefixes = Prefix.objects.bulk_create((
            Prefix(prefix=IPNetwork('10.0.0.0/16'), status=PrefixStatusChoices.STATUS_CONTAINER),
            Prefix(prefix=IPNetwork('10.0.0.0/24'), vrf=None),
            Prefix(prefix=IPNetwork('10.0.1.0/24'), vrf=vrfs[0]),
            Prefix(prefix=IPNetwork('10.0.2.0/24'), vrf=vrfs[1]),
            Prefix(prefix=IPNetwork('10.0.3.0/24'), vrf=vrfs[2]),
        ))
        child_prefix_pks = {p.pk for p in prefixes[0].get_child_prefixes()}

        # Global container should return all children
        self.assertSetEqual(child_prefix_pks, {prefixes[1].pk, prefixes[2].pk, prefixes[3].pk, prefixes[4].pk})

        prefixes[0].vrf = vrfs[0]
        prefixes[0].save()
        child_prefix_pks = {p.pk for p in prefixes[0].get_child_prefixes()}

        # VRF container is limited to its own VRF
        self.assertSetEqual(child_prefix_pks, {prefixes[2].pk})

    def test_get_child_ranges(self):
        prefix = Prefix(prefix='192.168.0.16/28')
        prefix.save()
        ranges = IPRange.objects.bulk_create((
            IPRange(start_address=IPNetwork('192.168.0.1/24'), end_address=IPNetwork('192.168.0.10/24'), size=10),  # No overlap
            IPRange(start_address=IPNetwork('192.168.0.11/24'), end_address=IPNetwork('192.168.0.17/24'), size=7),  # Partial overlap
            IPRange(start_address=IPNetwork('192.168.0.18/24'), end_address=IPNetwork('192.168.0.23/24'), size=6),  # Full overlap
            IPRange(start_address=IPNetwork('192.168.0.24/24'), end_address=IPNetwork('192.168.0.30/24'), size=7),  # Full overlap
            IPRange(start_address=IPNetwork('192.168.0.31/24'), end_address=IPNetwork('192.168.0.40/24'), size=10),  # Partial overlap
        ))

        child_ranges = prefix.get_child_ranges()

        self.assertEqual(len(child_ranges), 2)
        self.assertEqual(child_ranges[0], ranges[2])
        self.assertEqual(child_ranges[1], ranges[3])

    def test_get_child_ips(self):
        vrfs = VRF.objects.bulk_create((
            VRF(name='VRF 1'),
            VRF(name='VRF 2'),
            VRF(name='VRF 3'),
        ))
        parent_prefix = Prefix.objects.create(
            prefix=IPNetwork('10.0.0.0/16'), status=PrefixStatusChoices.STATUS_CONTAINER
        )
        ips = IPAddress.objects.bulk_create((
            IPAddress(address=IPNetwork('10.0.0.1/24'), vrf=None),
            IPAddress(address=IPNetwork('10.0.1.1/24'), vrf=vrfs[0]),
            IPAddress(address=IPNetwork('10.0.2.1/24'), vrf=vrfs[1]),
            IPAddress(address=IPNetwork('10.0.3.1/24'), vrf=vrfs[2]),
        ))
        child_ip_pks = {p.pk for p in parent_prefix.get_child_ips()}

        # Global container should return all children
        self.assertSetEqual(child_ip_pks, {ips[0].pk, ips[1].pk, ips[2].pk, ips[3].pk})

        parent_prefix.vrf = vrfs[0]
        parent_prefix.save()
        child_ip_pks = {p.pk for p in parent_prefix.get_child_ips()}

        # VRF container is limited to its own VRF
        self.assertSetEqual(child_ip_pks, {ips[1].pk})

    def test_get_available_prefixes(self):

        prefixes = Prefix.objects.bulk_create((
            Prefix(prefix=IPNetwork('10.0.0.0/16')),  # Parent prefix
            Prefix(prefix=IPNetwork('10.0.0.0/20')),
            Prefix(prefix=IPNetwork('10.0.32.0/20')),
            Prefix(prefix=IPNetwork('10.0.128.0/18')),
        ))
        missing_prefixes = IPSet([
            IPNetwork('10.0.16.0/20'),
            IPNetwork('10.0.48.0/20'),
            IPNetwork('10.0.64.0/18'),
            IPNetwork('10.0.192.0/18'),
        ])
        available_prefixes = prefixes[0].get_available_prefixes()

        self.assertEqual(available_prefixes, missing_prefixes)

    def test_get_available_ips(self):

        parent_prefix = Prefix.objects.create(prefix=IPNetwork('10.0.0.0/28'))
        IPAddress.objects.bulk_create((
            IPAddress(address=IPNetwork('10.0.0.1/26')),
            IPAddress(address=IPNetwork('10.0.0.3/26')),
            IPAddress(address=IPNetwork('10.0.0.5/26')),
            IPAddress(address=IPNetwork('10.0.0.7/26')),
        ))
        IPRange.objects.create(
            start_address=IPNetwork('10.0.0.9/26'),
            end_address=IPNetwork('10.0.0.12/26')
        )
        missing_ips = IPSet([
            '10.0.0.2/32',
            '10.0.0.4/32',
            '10.0.0.6/32',
            '10.0.0.8/32',
            '10.0.0.13/32',
            '10.0.0.14/32',
        ])
        available_ips = parent_prefix.get_available_ips()

        self.assertEqual(available_ips, missing_ips)

    def test_get_first_available_prefix(self):

        prefixes = Prefix.objects.bulk_create((
            Prefix(prefix=IPNetwork('10.0.0.0/16')),  # Parent prefix
            Prefix(prefix=IPNetwork('10.0.0.0/24')),
            Prefix(prefix=IPNetwork('10.0.1.0/24')),
            Prefix(prefix=IPNetwork('10.0.2.0/24')),
        ))
        self.assertEqual(prefixes[0].get_first_available_prefix(), IPNetwork('10.0.3.0/24'))

        Prefix.objects.create(prefix=IPNetwork('10.0.3.0/24'))
        self.assertEqual(prefixes[0].get_first_available_prefix(), IPNetwork('10.0.4.0/22'))

    def test_get_first_available_ip(self):

        parent_prefix = Prefix.objects.create(prefix=IPNetwork('10.0.0.0/24'))
        IPAddress.objects.bulk_create((
            IPAddress(address=IPNetwork('10.0.0.1/24')),
            IPAddress(address=IPNetwork('10.0.0.2/24')),
            IPAddress(address=IPNetwork('10.0.0.3/24')),
        ))
        self.assertEqual(parent_prefix.get_first_available_ip(), '10.0.0.4/24')

        IPAddress.objects.create(address=IPNetwork('10.0.0.4/24'))
        self.assertEqual(parent_prefix.get_first_available_ip(), '10.0.0.5/24')

    def test_get_first_available_ip_ipv6(self):
        parent_prefix = Prefix.objects.create(prefix=IPNetwork('2001:db8:500::/64'))
        self.assertEqual(parent_prefix.get_first_available_ip(), '2001:db8:500::1/64')

    def test_get_first_available_ip_ipv6_rfc3627(self):
        parent_prefix = Prefix.objects.create(prefix=IPNetwork('2001:db8:500:4::/126'))
        self.assertEqual(parent_prefix.get_first_available_ip(), '2001:db8:500:4::1/126')

    def test_get_first_available_ip_ipv6_rfc6164(self):
        parent_prefix = Prefix.objects.create(prefix=IPNetwork('2001:db8:500:5::/127'))
        self.assertEqual(parent_prefix.get_first_available_ip(), '2001:db8:500:5::/127')

    def test_get_utilization_container(self):
        prefixes = (
            Prefix(prefix=IPNetwork('10.0.0.0/24'), status=PrefixStatusChoices.STATUS_CONTAINER),
            Prefix(prefix=IPNetwork('10.0.0.0/26')),
            Prefix(prefix=IPNetwork('10.0.0.128/26')),
        )
        Prefix.objects.bulk_create(prefixes)
        self.assertEqual(prefixes[0].get_utilization(), 50)  # 50% utilization

    def test_get_utilization_noncontainer(self):
        prefix = Prefix.objects.create(
            prefix=IPNetwork('10.0.0.0/24'),
            status=PrefixStatusChoices.STATUS_ACTIVE
        )

        # Create 32 child IPs
        IPAddress.objects.bulk_create([
            IPAddress(address=IPNetwork(f'10.0.0.{i}/24')) for i in range(1, 33)
        ])
        self.assertEqual(prefix.get_utilization(), 32 / 254 * 100)  # ~12.5% utilization

        # Create a child range with 32 additional IPs
        IPRange.objects.create(start_address=IPNetwork('10.0.0.33/24'), end_address=IPNetwork('10.0.0.64/24'))
        self.assertEqual(prefix.get_utilization(), 64 / 254 * 100)  # ~25% utilization

    #
    # Uniqueness enforcement tests
    #

    @override_settings(ENFORCE_GLOBAL_UNIQUE=False)
    def test_duplicate_global(self):
        Prefix.objects.create(prefix=IPNetwork('192.0.2.0/24'))
        duplicate_prefix = Prefix(prefix=IPNetwork('192.0.2.0/24'))
        self.assertIsNone(duplicate_prefix.clean())

    @override_settings(ENFORCE_GLOBAL_UNIQUE=True)
    def test_duplicate_global_unique(self):
        Prefix.objects.create(prefix=IPNetwork('192.0.2.0/24'))
        duplicate_prefix = Prefix(prefix=IPNetwork('192.0.2.0/24'))
        self.assertRaises(ValidationError, duplicate_prefix.clean)

    def test_duplicate_vrf(self):
        vrf = VRF.objects.create(name='Test', rd='1:1', enforce_unique=False)
        Prefix.objects.create(vrf=vrf, prefix=IPNetwork('192.0.2.0/24'))
        duplicate_prefix = Prefix(vrf=vrf, prefix=IPNetwork('192.0.2.0/24'))
        self.assertIsNone(duplicate_prefix.clean())

    def test_duplicate_vrf_unique(self):
        vrf = VRF.objects.create(name='Test', rd='1:1', enforce_unique=True)
        Prefix.objects.create(vrf=vrf, prefix=IPNetwork('192.0.2.0/24'))
        duplicate_prefix = Prefix(vrf=vrf, prefix=IPNetwork('192.0.2.0/24'))
        self.assertRaises(ValidationError, duplicate_prefix.clean)


class TestPrefixHierarchy(TestCase):
    """
    Test the automatic updating of depth and child count in response to changes made within
    the prefix hierarchy.
    """
    @classmethod
    def setUpTestData(cls):

        prefixes = (

            # IPv4
            Prefix(prefix='10.0.0.0/8', _depth=0, _children=2),
            Prefix(prefix='10.0.0.0/16', _depth=1, _children=1),
            Prefix(prefix='10.0.0.0/24', _depth=2, _children=0),

            # IPv6
            Prefix(prefix='2001:db8::/32', _depth=0, _children=2),
            Prefix(prefix='2001:db8::/40', _depth=1, _children=1),
            Prefix(prefix='2001:db8::/48', _depth=2, _children=0),

        )
        Prefix.objects.bulk_create(prefixes)

    def test_create_prefix4(self):
        # Create 10.0.0.0/12
        Prefix(prefix='10.0.0.0/12').save()

        prefixes = Prefix.objects.filter(prefix__family=4)
        self.assertEqual(prefixes[0].prefix, IPNetwork('10.0.0.0/8'))
        self.assertEqual(prefixes[0]._depth, 0)
        self.assertEqual(prefixes[0]._children, 3)
        self.assertEqual(prefixes[1].prefix, IPNetwork('10.0.0.0/12'))
        self.assertEqual(prefixes[1]._depth, 1)
        self.assertEqual(prefixes[1]._children, 2)
        self.assertEqual(prefixes[2].prefix, IPNetwork('10.0.0.0/16'))
        self.assertEqual(prefixes[2]._depth, 2)
        self.assertEqual(prefixes[2]._children, 1)
        self.assertEqual(prefixes[3].prefix, IPNetwork('10.0.0.0/24'))
        self.assertEqual(prefixes[3]._depth, 3)
        self.assertEqual(prefixes[3]._children, 0)

    def test_create_prefix6(self):
        # Create 2001:db8::/36
        Prefix(prefix='2001:db8::/36').save()

        prefixes = Prefix.objects.filter(prefix__family=6)
        self.assertEqual(prefixes[0].prefix, IPNetwork('2001:db8::/32'))
        self.assertEqual(prefixes[0]._depth, 0)
        self.assertEqual(prefixes[0]._children, 3)
        self.assertEqual(prefixes[1].prefix, IPNetwork('2001:db8::/36'))
        self.assertEqual(prefixes[1]._depth, 1)
        self.assertEqual(prefixes[1]._children, 2)
        self.assertEqual(prefixes[2].prefix, IPNetwork('2001:db8::/40'))
        self.assertEqual(prefixes[2]._depth, 2)
        self.assertEqual(prefixes[2]._children, 1)
        self.assertEqual(prefixes[3].prefix, IPNetwork('2001:db8::/48'))
        self.assertEqual(prefixes[3]._depth, 3)
        self.assertEqual(prefixes[3]._children, 0)

    def test_update_prefix4(self):
        # Change 10.0.0.0/24 to 10.0.0.0/12
        p = Prefix.objects.get(prefix='10.0.0.0/24')
        p.prefix = '10.0.0.0/12'
        p.save()

        prefixes = Prefix.objects.filter(prefix__family=4)
        self.assertEqual(prefixes[0].prefix, IPNetwork('10.0.0.0/8'))
        self.assertEqual(prefixes[0]._depth, 0)
        self.assertEqual(prefixes[0]._children, 2)
        self.assertEqual(prefixes[1].prefix, IPNetwork('10.0.0.0/12'))
        self.assertEqual(prefixes[1]._depth, 1)
        self.assertEqual(prefixes[1]._children, 1)
        self.assertEqual(prefixes[2].prefix, IPNetwork('10.0.0.0/16'))
        self.assertEqual(prefixes[2]._depth, 2)
        self.assertEqual(prefixes[2]._children, 0)

    def test_update_prefix6(self):
        # Change 2001:db8::/48 to 2001:db8::/36
        p = Prefix.objects.get(prefix='2001:db8::/48')
        p.prefix = '2001:db8::/36'
        p.save()

        prefixes = Prefix.objects.filter(prefix__family=6)
        self.assertEqual(prefixes[0].prefix, IPNetwork('2001:db8::/32'))
        self.assertEqual(prefixes[0]._depth, 0)
        self.assertEqual(prefixes[0]._children, 2)
        self.assertEqual(prefixes[1].prefix, IPNetwork('2001:db8::/36'))
        self.assertEqual(prefixes[1]._depth, 1)
        self.assertEqual(prefixes[1]._children, 1)
        self.assertEqual(prefixes[2].prefix, IPNetwork('2001:db8::/40'))
        self.assertEqual(prefixes[2]._depth, 2)
        self.assertEqual(prefixes[2]._children, 0)

    def test_update_prefix_vrf4(self):
        vrf = VRF(name='VRF A')
        vrf.save()

        # Move 10.0.0.0/16 to a VRF
        p = Prefix.objects.get(prefix='10.0.0.0/16')
        p.vrf = vrf
        p.save()

        prefixes = Prefix.objects.filter(vrf__isnull=True, prefix__family=4)
        self.assertEqual(prefixes[0].prefix, IPNetwork('10.0.0.0/8'))
        self.assertEqual(prefixes[0]._depth, 0)
        self.assertEqual(prefixes[0]._children, 1)
        self.assertEqual(prefixes[1].prefix, IPNetwork('10.0.0.0/24'))
        self.assertEqual(prefixes[1]._depth, 1)
        self.assertEqual(prefixes[1]._children, 0)

        prefixes = Prefix.objects.filter(vrf=vrf)
        self.assertEqual(prefixes[0].prefix, IPNetwork('10.0.0.0/16'))
        self.assertEqual(prefixes[0]._depth, 0)
        self.assertEqual(prefixes[0]._children, 0)

    def test_update_prefix_vrf6(self):
        vrf = VRF(name='VRF A')
        vrf.save()

        # Move 2001:db8::/40 to a VRF
        p = Prefix.objects.get(prefix='2001:db8::/40')
        p.vrf = vrf
        p.save()

        prefixes = Prefix.objects.filter(vrf__isnull=True, prefix__family=6)
        self.assertEqual(prefixes[0].prefix, IPNetwork('2001:db8::/32'))
        self.assertEqual(prefixes[0]._depth, 0)
        self.assertEqual(prefixes[0]._children, 1)
        self.assertEqual(prefixes[1].prefix, IPNetwork('2001:db8::/48'))
        self.assertEqual(prefixes[1]._depth, 1)
        self.assertEqual(prefixes[1]._children, 0)

        prefixes = Prefix.objects.filter(vrf=vrf)
        self.assertEqual(prefixes[0].prefix, IPNetwork('2001:db8::/40'))
        self.assertEqual(prefixes[0]._depth, 0)
        self.assertEqual(prefixes[0]._children, 0)

    def test_delete_prefix4(self):
        # Delete 10.0.0.0/16
        Prefix.objects.filter(prefix='10.0.0.0/16').delete()

        prefixes = Prefix.objects.filter(prefix__family=4)
        self.assertEqual(prefixes[0].prefix, IPNetwork('10.0.0.0/8'))
        self.assertEqual(prefixes[0]._depth, 0)
        self.assertEqual(prefixes[0]._children, 1)
        self.assertEqual(prefixes[1].prefix, IPNetwork('10.0.0.0/24'))
        self.assertEqual(prefixes[1]._depth, 1)
        self.assertEqual(prefixes[1]._children, 0)

    def test_delete_prefix6(self):
        # Delete 2001:db8::/40
        Prefix.objects.filter(prefix='2001:db8::/40').delete()

        prefixes = Prefix.objects.filter(prefix__family=6)
        self.assertEqual(prefixes[0].prefix, IPNetwork('2001:db8::/32'))
        self.assertEqual(prefixes[0]._depth, 0)
        self.assertEqual(prefixes[0]._children, 1)
        self.assertEqual(prefixes[1].prefix, IPNetwork('2001:db8::/48'))
        self.assertEqual(prefixes[1]._depth, 1)
        self.assertEqual(prefixes[1]._children, 0)

    def test_duplicate_prefix4(self):
        # Duplicate 10.0.0.0/16
        Prefix(prefix='10.0.0.0/16').save()

        prefixes = Prefix.objects.filter(prefix__family=4)
        self.assertEqual(prefixes[0].prefix, IPNetwork('10.0.0.0/8'))
        self.assertEqual(prefixes[0]._depth, 0)
        self.assertEqual(prefixes[0]._children, 3)
        self.assertEqual(prefixes[1].prefix, IPNetwork('10.0.0.0/16'))
        self.assertEqual(prefixes[1]._depth, 1)
        self.assertEqual(prefixes[1]._children, 1)
        self.assertEqual(prefixes[2].prefix, IPNetwork('10.0.0.0/16'))
        self.assertEqual(prefixes[2]._depth, 1)
        self.assertEqual(prefixes[2]._children, 1)
        self.assertEqual(prefixes[3].prefix, IPNetwork('10.0.0.0/24'))
        self.assertEqual(prefixes[3]._depth, 2)
        self.assertEqual(prefixes[3]._children, 0)

    def test_duplicate_prefix6(self):
        # Duplicate 2001:db8::/40
        Prefix(prefix='2001:db8::/40').save()

        prefixes = Prefix.objects.filter(prefix__family=6)
        self.assertEqual(prefixes[0].prefix, IPNetwork('2001:db8::/32'))
        self.assertEqual(prefixes[0]._depth, 0)
        self.assertEqual(prefixes[0]._children, 3)
        self.assertEqual(prefixes[1].prefix, IPNetwork('2001:db8::/40'))
        self.assertEqual(prefixes[1]._depth, 1)
        self.assertEqual(prefixes[1]._children, 1)
        self.assertEqual(prefixes[2].prefix, IPNetwork('2001:db8::/40'))
        self.assertEqual(prefixes[2]._depth, 1)
        self.assertEqual(prefixes[2]._children, 1)
        self.assertEqual(prefixes[3].prefix, IPNetwork('2001:db8::/48'))
        self.assertEqual(prefixes[3]._depth, 2)
        self.assertEqual(prefixes[3]._children, 0)


class TestIPAddress(TestCase):

    def test_get_duplicates(self):
        ips = IPAddress.objects.bulk_create((
            IPAddress(address=IPNetwork('192.0.2.1/24')),
            IPAddress(address=IPNetwork('192.0.2.1/24')),
            IPAddress(address=IPNetwork('192.0.2.1/24')),
        ))
        duplicate_ip_pks = [p.pk for p in ips[0].get_duplicates()]

        self.assertSetEqual(set(duplicate_ip_pks), {ips[1].pk, ips[2].pk})

    #
    # Uniqueness enforcement tests
    #

    @override_settings(ENFORCE_GLOBAL_UNIQUE=False)
    def test_duplicate_global(self):
        IPAddress.objects.create(address=IPNetwork('192.0.2.1/24'))
        duplicate_ip = IPAddress(address=IPNetwork('192.0.2.1/24'))
        self.assertIsNone(duplicate_ip.clean())

    @override_settings(ENFORCE_GLOBAL_UNIQUE=True)
    def test_duplicate_global_unique(self):
        IPAddress.objects.create(address=IPNetwork('192.0.2.1/24'))
        duplicate_ip = IPAddress(address=IPNetwork('192.0.2.1/24'))
        self.assertRaises(ValidationError, duplicate_ip.clean)

    def test_duplicate_vrf(self):
        vrf = VRF.objects.create(name='Test', rd='1:1', enforce_unique=False)
        IPAddress.objects.create(vrf=vrf, address=IPNetwork('192.0.2.1/24'))
        duplicate_ip = IPAddress(vrf=vrf, address=IPNetwork('192.0.2.1/24'))
        self.assertIsNone(duplicate_ip.clean())

    def test_duplicate_vrf_unique(self):
        vrf = VRF.objects.create(name='Test', rd='1:1', enforce_unique=True)
        IPAddress.objects.create(vrf=vrf, address=IPNetwork('192.0.2.1/24'))
        duplicate_ip = IPAddress(vrf=vrf, address=IPNetwork('192.0.2.1/24'))
        self.assertRaises(ValidationError, duplicate_ip.clean)

    @override_settings(ENFORCE_GLOBAL_UNIQUE=True)
    def test_duplicate_nonunique_nonrole_role(self):
        IPAddress.objects.create(address=IPNetwork('192.0.2.1/24'))
        duplicate_ip = IPAddress(address=IPNetwork('192.0.2.1/24'), role=IPAddressRoleChoices.ROLE_VIP)
        self.assertRaises(ValidationError, duplicate_ip.clean)

    @override_settings(ENFORCE_GLOBAL_UNIQUE=True)
    def test_duplicate_nonunique_role_nonrole(self):
        IPAddress.objects.create(address=IPNetwork('192.0.2.1/24'), role=IPAddressRoleChoices.ROLE_VIP)
        duplicate_ip = IPAddress(address=IPNetwork('192.0.2.1/24'))
        self.assertRaises(ValidationError, duplicate_ip.clean)

    @override_settings(ENFORCE_GLOBAL_UNIQUE=True)
    def test_duplicate_nonunique_role(self):
        IPAddress.objects.create(address=IPNetwork('192.0.2.1/24'), role=IPAddressRoleChoices.ROLE_VIP)
        IPAddress.objects.create(address=IPNetwork('192.0.2.1/24'), role=IPAddressRoleChoices.ROLE_VIP)


class TestVLANGroup(TestCase):

    @classmethod
    def setUpTestData(cls):
        vlangroup = VLANGroup.objects.create(
            name='VLAN Group 1',
            slug='vlan-group-1',
            min_vid=100,
            max_vid=199
        )
        VLAN.objects.bulk_create((
            VLAN(name='VLAN 100', vid=100, group=vlangroup),
            VLAN(name='VLAN 101', vid=101, group=vlangroup),
            VLAN(name='VLAN 102', vid=102, group=vlangroup),
            VLAN(name='VLAN 103', vid=103, group=vlangroup),
        ))

    def test_get_available_vids(self):
        vlangroup = VLANGroup.objects.first()
        child_vids = VLAN.objects.filter(group=vlangroup).values_list('vid', flat=True)
        self.assertEqual(len(child_vids), 4)

        available_vids = vlangroup.get_available_vids()
        self.assertListEqual(available_vids, list(range(104, 200)))

    def test_get_next_available_vid(self):
        vlangroup = VLANGroup.objects.first()
        self.assertEqual(vlangroup.get_next_available_vid(), 104)

        VLAN.objects.create(name='VLAN 104', vid=104, group=vlangroup)
<<<<<<< HEAD
        self.assertEqual(vlangroup.get_next_available_vid(), 105)


class TestL2VPNTermination(TestCase):

    @classmethod
    def setUpTestData(cls):

        site = Site.objects.create(name='Site 1')
        manufacturer = Manufacturer.objects.create(name='Manufacturer 1')
        device_type = DeviceType.objects.create(model='Device Type 1', manufacturer=manufacturer)
        role = DeviceRole.objects.create(name='Switch')
        device = Device.objects.create(
            name='Device 1',
            site=site,
            device_type=device_type,
            role=role,
            status='active'
        )

        interfaces = (
            Interface(name='Interface 1', device=device, type='1000baset'),
            Interface(name='Interface 2', device=device, type='1000baset'),
            Interface(name='Interface 3', device=device, type='1000baset'),
            Interface(name='Interface 4', device=device, type='1000baset'),
            Interface(name='Interface 5', device=device, type='1000baset'),
        )

        Interface.objects.bulk_create(interfaces)

        vlans = (
            VLAN(name='VLAN 1', vid=651),
            VLAN(name='VLAN 2', vid=652),
            VLAN(name='VLAN 3', vid=653),
            VLAN(name='VLAN 4', vid=654),
            VLAN(name='VLAN 5', vid=655),
            VLAN(name='VLAN 6', vid=656),
            VLAN(name='VLAN 7', vid=657)
        )

        VLAN.objects.bulk_create(vlans)

        l2vpns = (
            L2VPN(name='L2VPN 1', slug='l2vpn-1', type='vxlan', identifier=650001),
            L2VPN(name='L2VPN 2', slug='l2vpn-2', type='vpws', identifier=650002),
            L2VPN(name='L2VPN 3', slug='l2vpn-3', type='vpls'),  # No RD
        )
        L2VPN.objects.bulk_create(l2vpns)

        l2vpnterminations = (
            L2VPNTermination(l2vpn=l2vpns[0], assigned_object=vlans[0]),
            L2VPNTermination(l2vpn=l2vpns[0], assigned_object=vlans[1]),
            L2VPNTermination(l2vpn=l2vpns[0], assigned_object=vlans[2])
        )

        L2VPNTermination.objects.bulk_create(l2vpnterminations)

    def test_vlan_device_creation(self):
        device = Device.objects.first()
        vlan = Interface.objects.first()
        l2vpn = L2VPN.objects.first()
        termination = L2VPNTermination.objects.first()

        termination.device = device
        termination.save()

        device = Device.objects.last()

        L2VPNTermination.objects.create(device=device, l2vpn=l2vpn, assigned_object=vlan)

        self.assertEqual(L2VPNTermination.objects.all().count(), 4)

    def test_duplicate_vlan_device_creation(self):
        device = Device.objects.first()
        vlan = Interface.objects.first()
        l2vpn = L2VPN.objects.first()

        L2VPNTermination.objects.create(device=device, l2vpn=l2vpn, assigned_object=vlan)

        duplicate = L2VPNTermination(device=device, l2vpn=l2vpn, assigned_object=vlan)
        self.assertRaises(ValidationError, duplicate.clean)
        self.assertRaises(IntegrityError, duplicate.save)

    def test_duplicate_interface_terminations(self):
        device = Device.objects.first()
        interface = Interface.objects.filter(device=device).first()
        l2vpn = L2VPN.objects.first()

        L2VPNTermination.objects.create(l2vpn=l2vpn, assigned_object=interface)
        duplicate = L2VPNTermination(l2vpn=l2vpn, assigned_object=interface)

        self.assertRaises(ValidationError, duplicate.clean)
        self.assertRaises(IntegrityError, duplicate.save)

    def test_duplicate_vlan_terminations(self):
        vlan = VLAN.objects.first()
        l2vpn = L2VPN.objects.first()

        duplicate = L2VPNTermination(l2vpn=l2vpn, assigned_object=vlan)
        self.assertRaises(ValidationError, duplicate.clean)
        self.assertRaises(IntegrityError, duplicate.save)
=======
        self.assertEqual(vlangroup.get_next_available_vid(), 105)
>>>>>>> b83fcc60
<|MERGE_RESOLUTION|>--- conflicted
+++ resolved
@@ -1,5 +1,4 @@
 from django.core.exceptions import ValidationError
-from django.db.utils import IntegrityError
 from django.test import TestCase, override_settings
 from netaddr import IPNetwork, IPSet
 
@@ -538,108 +537,4 @@
         self.assertEqual(vlangroup.get_next_available_vid(), 104)
 
         VLAN.objects.create(name='VLAN 104', vid=104, group=vlangroup)
-<<<<<<< HEAD
-        self.assertEqual(vlangroup.get_next_available_vid(), 105)
-
-
-class TestL2VPNTermination(TestCase):
-
-    @classmethod
-    def setUpTestData(cls):
-
-        site = Site.objects.create(name='Site 1')
-        manufacturer = Manufacturer.objects.create(name='Manufacturer 1')
-        device_type = DeviceType.objects.create(model='Device Type 1', manufacturer=manufacturer)
-        role = DeviceRole.objects.create(name='Switch')
-        device = Device.objects.create(
-            name='Device 1',
-            site=site,
-            device_type=device_type,
-            role=role,
-            status='active'
-        )
-
-        interfaces = (
-            Interface(name='Interface 1', device=device, type='1000baset'),
-            Interface(name='Interface 2', device=device, type='1000baset'),
-            Interface(name='Interface 3', device=device, type='1000baset'),
-            Interface(name='Interface 4', device=device, type='1000baset'),
-            Interface(name='Interface 5', device=device, type='1000baset'),
-        )
-
-        Interface.objects.bulk_create(interfaces)
-
-        vlans = (
-            VLAN(name='VLAN 1', vid=651),
-            VLAN(name='VLAN 2', vid=652),
-            VLAN(name='VLAN 3', vid=653),
-            VLAN(name='VLAN 4', vid=654),
-            VLAN(name='VLAN 5', vid=655),
-            VLAN(name='VLAN 6', vid=656),
-            VLAN(name='VLAN 7', vid=657)
-        )
-
-        VLAN.objects.bulk_create(vlans)
-
-        l2vpns = (
-            L2VPN(name='L2VPN 1', slug='l2vpn-1', type='vxlan', identifier=650001),
-            L2VPN(name='L2VPN 2', slug='l2vpn-2', type='vpws', identifier=650002),
-            L2VPN(name='L2VPN 3', slug='l2vpn-3', type='vpls'),  # No RD
-        )
-        L2VPN.objects.bulk_create(l2vpns)
-
-        l2vpnterminations = (
-            L2VPNTermination(l2vpn=l2vpns[0], assigned_object=vlans[0]),
-            L2VPNTermination(l2vpn=l2vpns[0], assigned_object=vlans[1]),
-            L2VPNTermination(l2vpn=l2vpns[0], assigned_object=vlans[2])
-        )
-
-        L2VPNTermination.objects.bulk_create(l2vpnterminations)
-
-    def test_vlan_device_creation(self):
-        device = Device.objects.first()
-        vlan = Interface.objects.first()
-        l2vpn = L2VPN.objects.first()
-        termination = L2VPNTermination.objects.first()
-
-        termination.device = device
-        termination.save()
-
-        device = Device.objects.last()
-
-        L2VPNTermination.objects.create(device=device, l2vpn=l2vpn, assigned_object=vlan)
-
-        self.assertEqual(L2VPNTermination.objects.all().count(), 4)
-
-    def test_duplicate_vlan_device_creation(self):
-        device = Device.objects.first()
-        vlan = Interface.objects.first()
-        l2vpn = L2VPN.objects.first()
-
-        L2VPNTermination.objects.create(device=device, l2vpn=l2vpn, assigned_object=vlan)
-
-        duplicate = L2VPNTermination(device=device, l2vpn=l2vpn, assigned_object=vlan)
-        self.assertRaises(ValidationError, duplicate.clean)
-        self.assertRaises(IntegrityError, duplicate.save)
-
-    def test_duplicate_interface_terminations(self):
-        device = Device.objects.first()
-        interface = Interface.objects.filter(device=device).first()
-        l2vpn = L2VPN.objects.first()
-
-        L2VPNTermination.objects.create(l2vpn=l2vpn, assigned_object=interface)
-        duplicate = L2VPNTermination(l2vpn=l2vpn, assigned_object=interface)
-
-        self.assertRaises(ValidationError, duplicate.clean)
-        self.assertRaises(IntegrityError, duplicate.save)
-
-    def test_duplicate_vlan_terminations(self):
-        vlan = VLAN.objects.first()
-        l2vpn = L2VPN.objects.first()
-
-        duplicate = L2VPNTermination(l2vpn=l2vpn, assigned_object=vlan)
-        self.assertRaises(ValidationError, duplicate.clean)
-        self.assertRaises(IntegrityError, duplicate.save)
-=======
-        self.assertEqual(vlangroup.get_next_available_vid(), 105)
->>>>>>> b83fcc60
+        self.assertEqual(vlangroup.get_next_available_vid(), 105)