from django import forms
from django.contrib.contenttypes.models import ContentType
from django.utils.translation import gettext as _

from dcim.models import Device, Interface, Location, Rack, Region, Site, SiteGroup
from extras.forms import (
    AddRemoveTagsForm, CustomFieldBulkEditForm, CustomFieldModelCSVForm, CustomFieldModelForm, CustomFieldFilterForm,
)
from extras.models import Tag
from tenancy.forms import TenancyFilterForm, TenancyForm
from tenancy.models import Tenant
from utilities.forms import (
    add_blank_choice, BootstrapMixin, BulkEditNullBooleanSelect, ContentTypeChoiceField, CSVChoiceField,
    CSVModelChoiceField, DatePicker, DynamicModelChoiceField, DynamicModelMultipleChoiceField, ExpandableIPAddressField,
    NumericArrayField, ReturnURLForm, SlugField, StaticSelect2, StaticSelect2Multiple, TagFilterField,
    BOOLEAN_WITH_BLANK_CHOICES,
)
from virtualization.models import Cluster, ClusterGroup, VirtualMachine, VMInterface
from .choices import *
from .constants import *
from .models import Aggregate, IPAddress, Prefix, RIR, Role, RouteTarget, Service, VLAN, VLANGroup, VRF

PREFIX_MASK_LENGTH_CHOICES = add_blank_choice([
    (i, i) for i in range(PREFIX_LENGTH_MIN, PREFIX_LENGTH_MAX + 1)
])

IPADDRESS_MASK_LENGTH_CHOICES = add_blank_choice([
    (i, i) for i in range(IPADDRESS_MASK_LENGTH_MIN, IPADDRESS_MASK_LENGTH_MAX + 1)
])


#
# VRFs
#

class VRFForm(BootstrapMixin, TenancyForm, CustomFieldModelForm):
    import_targets = DynamicModelMultipleChoiceField(
        queryset=RouteTarget.objects.all(),
        required=False
    )
    export_targets = DynamicModelMultipleChoiceField(
        queryset=RouteTarget.objects.all(),
        required=False
    )
    tags = DynamicModelMultipleChoiceField(
        queryset=Tag.objects.all(),
        required=False
    )

    class Meta:
        model = VRF
        fields = [
            'name', 'rd', 'enforce_unique', 'description', 'import_targets', 'export_targets', 'tenant_group', 'tenant',
            'tags',
        ]
        fieldsets = (
            ('VRF', ('name', 'rd', 'enforce_unique', 'description', 'tags')),
            ('Route Targets', ('import_targets', 'export_targets')),
            ('Tenancy', ('tenant_group', 'tenant')),
        )
        labels = {
            'rd': "RD",
        }
        help_texts = {
            'rd': "Route distinguisher in any format",
        }


class VRFCSVForm(CustomFieldModelCSVForm):
    tenant = CSVModelChoiceField(
        queryset=Tenant.objects.all(),
        required=False,
        to_field_name='name',
        help_text='Assigned tenant'
    )

    class Meta:
        model = VRF
        fields = VRF.csv_headers


class VRFBulkEditForm(BootstrapMixin, AddRemoveTagsForm, CustomFieldBulkEditForm):
    pk = forms.ModelMultipleChoiceField(
        queryset=VRF.objects.all(),
        widget=forms.MultipleHiddenInput()
    )
    tenant = DynamicModelChoiceField(
        queryset=Tenant.objects.all(),
        required=False
    )
    enforce_unique = forms.NullBooleanField(
        required=False,
        widget=BulkEditNullBooleanSelect(),
        label='Enforce unique space'
    )
    description = forms.CharField(
        max_length=100,
        required=False
    )

    class Meta:
        nullable_fields = [
            'tenant', 'description',
        ]


class VRFFilterForm(BootstrapMixin, TenancyFilterForm, CustomFieldFilterForm):
    model = VRF
    field_order = ['import_target_id', 'export_target_id', 'tenant_group_id', 'tenant_id']
    field_groups = [
        ['import_target_id', 'export_target_id'],
        ['tenant_group_id', 'tenant_id'],
        ['tag']
    ]
    import_target_id = DynamicModelMultipleChoiceField(
        queryset=RouteTarget.objects.all(),
        required=False,
        label=_('Import targets')
    )
    export_target_id = DynamicModelMultipleChoiceField(
        queryset=RouteTarget.objects.all(),
        required=False,
        label=_('Export targets')
    )
    tag = TagFilterField(model)


#
# Route targets
#

class RouteTargetForm(BootstrapMixin, TenancyForm, CustomFieldModelForm):
    tags = DynamicModelMultipleChoiceField(
        queryset=Tag.objects.all(),
        required=False
    )

    class Meta:
        model = RouteTarget
        fields = [
            'name', 'description', 'tenant_group', 'tenant', 'tags',
        ]


class RouteTargetCSVForm(CustomFieldModelCSVForm):
    tenant = CSVModelChoiceField(
        queryset=Tenant.objects.all(),
        required=False,
        to_field_name='name',
        help_text='Assigned tenant'
    )

    class Meta:
        model = RouteTarget
        fields = RouteTarget.csv_headers


class RouteTargetBulkEditForm(BootstrapMixin, AddRemoveTagsForm, CustomFieldBulkEditForm):
    pk = forms.ModelMultipleChoiceField(
        queryset=RouteTarget.objects.all(),
        widget=forms.MultipleHiddenInput()
    )
    tenant = DynamicModelChoiceField(
        queryset=Tenant.objects.all(),
        required=False
    )
    description = forms.CharField(
        max_length=200,
        required=False
    )

    class Meta:
        nullable_fields = [
            'tenant', 'description',
        ]


class RouteTargetFilterForm(BootstrapMixin, TenancyFilterForm, CustomFieldFilterForm):
    model = RouteTarget
    field_order = ['name', 'tenant_group_id', 'tenant_id', 'importing_vrfs', 'exporting_vrfs']
    field_groups = [
        ['importing_vrf_id', 'exporting_vrf_id'],
        ['tenant_group_id', 'tenant_id'],
    ]
    importing_vrf_id = DynamicModelMultipleChoiceField(
        queryset=VRF.objects.all(),
        required=False,
        label=_('Imported by VRF')
    )
    exporting_vrf_id = DynamicModelMultipleChoiceField(
        queryset=VRF.objects.all(),
        required=False,
        label=_('Exported by VRF')
    )
    tag = TagFilterField(model)


#
# RIRs
#

class RIRForm(BootstrapMixin, CustomFieldModelForm):
    slug = SlugField()

    class Meta:
        model = RIR
        fields = [
            'name', 'slug', 'is_private', 'description',
        ]


class RIRCSVForm(CustomFieldModelCSVForm):
    slug = SlugField()

    class Meta:
        model = RIR
        fields = RIR.csv_headers
        help_texts = {
            'name': 'RIR name',
        }


class RIRBulkEditForm(BootstrapMixin, CustomFieldBulkEditForm):
    pk = forms.ModelMultipleChoiceField(
        queryset=RIR.objects.all(),
        widget=forms.MultipleHiddenInput
    )
    is_private = forms.NullBooleanField(
        required=False,
        widget=BulkEditNullBooleanSelect
    )
    description = forms.CharField(
        max_length=200,
        required=False
    )

    class Meta:
        nullable_fields = ['is_private', 'description']


class RIRFilterForm(BootstrapMixin, forms.Form):
    is_private = forms.NullBooleanField(
        required=False,
        label=_('Private'),
        widget=StaticSelect2(
            choices=BOOLEAN_WITH_BLANK_CHOICES
        )
    )


#
# Aggregates
#

class AggregateForm(BootstrapMixin, TenancyForm, CustomFieldModelForm):
    rir = DynamicModelChoiceField(
        queryset=RIR.objects.all(),
        label='RIR'
    )
    tags = DynamicModelMultipleChoiceField(
        queryset=Tag.objects.all(),
        required=False
    )

    class Meta:
        model = Aggregate
        fields = [
            'prefix', 'rir', 'date_added', 'description', 'tenant_group', 'tenant', 'tags',
        ]
        fieldsets = (
            ('Aggregate', ('prefix', 'rir', 'date_added', 'description', 'tags')),
            ('Tenancy', ('tenant_group', 'tenant')),
        )
        help_texts = {
            'prefix': "IPv4 or IPv6 network",
            'rir': "Regional Internet Registry responsible for this prefix",
        }
        widgets = {
            'date_added': DatePicker(),
        }


class AggregateCSVForm(CustomFieldModelCSVForm):
    rir = CSVModelChoiceField(
        queryset=RIR.objects.all(),
        to_field_name='name',
        help_text='Assigned RIR'
    )
    tenant = CSVModelChoiceField(
        queryset=Tenant.objects.all(),
        required=False,
        to_field_name='name',
        help_text='Assigned tenant'
    )

    class Meta:
        model = Aggregate
        fields = Aggregate.csv_headers


class AggregateBulkEditForm(BootstrapMixin, AddRemoveTagsForm, CustomFieldBulkEditForm):
    pk = forms.ModelMultipleChoiceField(
        queryset=Aggregate.objects.all(),
        widget=forms.MultipleHiddenInput()
    )
    rir = DynamicModelChoiceField(
        queryset=RIR.objects.all(),
        required=False,
        label='RIR'
    )
    tenant = DynamicModelChoiceField(
        queryset=Tenant.objects.all(),
        required=False
    )
    date_added = forms.DateField(
        required=False
    )
    description = forms.CharField(
        max_length=100,
        required=False
    )

    class Meta:
        nullable_fields = [
            'date_added', 'description',
        ]
        widgets = {
            'date_added': DatePicker(),
        }


class AggregateFilterForm(BootstrapMixin, TenancyFilterForm, CustomFieldFilterForm):
    model = Aggregate
    field_order = ['family', 'rir', 'tenant_group_id', 'tenant_id']
    field_groups = [
        ['family', 'rir_id'],
        ['tenant_group_id', 'tenant_id']
    ]
    family = forms.ChoiceField(
        required=False,
        choices=add_blank_choice(IPAddressFamilyChoices),
        label=_('Address family'),
        widget=StaticSelect2()
    )
    rir_id = DynamicModelMultipleChoiceField(
        queryset=RIR.objects.all(),
        required=False,
        label=_('RIR')
    )
    tag = TagFilterField(model)


#
# Roles
#

class RoleForm(BootstrapMixin, CustomFieldModelForm):
    slug = SlugField()

    class Meta:
        model = Role
        fields = [
            'name', 'slug', 'weight', 'description',
        ]


class RoleCSVForm(CustomFieldModelCSVForm):
    slug = SlugField()

    class Meta:
        model = Role
        fields = Role.csv_headers


class RoleBulkEditForm(BootstrapMixin, CustomFieldBulkEditForm):
    pk = forms.ModelMultipleChoiceField(
        queryset=Role.objects.all(),
        widget=forms.MultipleHiddenInput
    )
    weight = forms.IntegerField(
        required=False
    )
    description = forms.CharField(
        max_length=200,
        required=False
    )

    class Meta:
        nullable_fields = ['description']


#
# Prefixes
#

class PrefixForm(BootstrapMixin, TenancyForm, CustomFieldModelForm):
    vrf = DynamicModelChoiceField(
        queryset=VRF.objects.all(),
        required=False,
        label='VRF'
    )
    region = DynamicModelChoiceField(
        queryset=Region.objects.all(),
        required=False,
        initial_params={
            'sites': '$site'
        }
    )
    site_group = DynamicModelChoiceField(
        queryset=SiteGroup.objects.all(),
        required=False,
        initial_params={
            'sites': '$site'
        }
    )
    site = DynamicModelChoiceField(
        queryset=Site.objects.all(),
        required=False,
        null_option='None',
        query_params={
            'region_id': '$region',
            'group_id': '$site_group',
        }
    )
    vlan_group = DynamicModelChoiceField(
        queryset=VLANGroup.objects.all(),
        required=False,
        label='VLAN group',
        null_option='None',
        query_params={
            'site_id': '$site'
        },
        initial_params={
            'vlans': '$vlan'
        }
    )
    vlan = DynamicModelChoiceField(
        queryset=VLAN.objects.all(),
        required=False,
        label='VLAN',
        query_params={
            'site_id': '$site',
            'group_id': '$vlan_group',
        }
    )
    role = DynamicModelChoiceField(
        queryset=Role.objects.all(),
        required=False
    )
    tags = DynamicModelMultipleChoiceField(
        queryset=Tag.objects.all(),
        required=False
    )

    class Meta:
        model = Prefix
        fields = [
            'prefix', 'vrf', 'site', 'vlan', 'status', 'role', 'is_pool', 'mark_utilized', 'description',
            'tenant_group', 'tenant', 'tags',
        ]
        fieldsets = (
            ('Prefix', ('prefix', 'status', 'vrf', 'role', 'is_pool', 'mark_utilized', 'description', 'tags')),
            ('Site/VLAN Assignment', ('region', 'site_group', 'site', 'vlan_group', 'vlan')),
            ('Tenancy', ('tenant_group', 'tenant')),
        )
        widgets = {
            'status': StaticSelect2(),
        }

    def __init__(self, *args, **kwargs):
        super().__init__(*args, **kwargs)

        self.fields['vrf'].empty_label = 'Global'


class PrefixCSVForm(CustomFieldModelCSVForm):
    vrf = CSVModelChoiceField(
        queryset=VRF.objects.all(),
        to_field_name='name',
        required=False,
        help_text='Assigned VRF'
    )
    tenant = CSVModelChoiceField(
        queryset=Tenant.objects.all(),
        required=False,
        to_field_name='name',
        help_text='Assigned tenant'
    )
    site = CSVModelChoiceField(
        queryset=Site.objects.all(),
        required=False,
        to_field_name='name',
        help_text='Assigned site'
    )
    vlan_group = CSVModelChoiceField(
        queryset=VLANGroup.objects.all(),
        required=False,
        to_field_name='name',
        help_text="VLAN's group (if any)"
    )
    vlan = CSVModelChoiceField(
        queryset=VLAN.objects.all(),
        required=False,
        to_field_name='vid',
        help_text="Assigned VLAN"
    )
    status = CSVChoiceField(
        choices=PrefixStatusChoices,
        help_text='Operational status'
    )
    role = CSVModelChoiceField(
        queryset=Role.objects.all(),
        required=False,
        to_field_name='name',
        help_text='Functional role'
    )

    class Meta:
        model = Prefix
        fields = Prefix.csv_headers

    def __init__(self, data=None, *args, **kwargs):
        super().__init__(data, *args, **kwargs)

        if data:

            # Limit VLAN queryset by assigned site and/or group (if specified)
            params = {}
            if data.get('site'):
                params[f"site__{self.fields['site'].to_field_name}"] = data.get('site')
            if data.get('vlan_group'):
                params[f"group__{self.fields['vlan_group'].to_field_name}"] = data.get('vlan_group')
            if params:
                self.fields['vlan'].queryset = self.fields['vlan'].queryset.filter(**params)


class PrefixBulkEditForm(BootstrapMixin, AddRemoveTagsForm, CustomFieldBulkEditForm):
    pk = forms.ModelMultipleChoiceField(
        queryset=Prefix.objects.all(),
        widget=forms.MultipleHiddenInput()
    )
    region = DynamicModelChoiceField(
        queryset=Region.objects.all(),
        required=False
    )
    site_group = DynamicModelChoiceField(
        queryset=SiteGroup.objects.all(),
        required=False
    )
    site = DynamicModelChoiceField(
        queryset=Site.objects.all(),
        required=False,
        query_params={
            'region_id': '$region',
            'group_id': '$site_group',
        }
    )
    vrf = DynamicModelChoiceField(
        queryset=VRF.objects.all(),
        required=False,
        label='VRF'
    )
    prefix_length = forms.IntegerField(
        min_value=PREFIX_LENGTH_MIN,
        max_value=PREFIX_LENGTH_MAX,
        required=False
    )
    tenant = DynamicModelChoiceField(
        queryset=Tenant.objects.all(),
        required=False
    )
    status = forms.ChoiceField(
        choices=add_blank_choice(PrefixStatusChoices),
        required=False,
        widget=StaticSelect2()
    )
    role = DynamicModelChoiceField(
        queryset=Role.objects.all(),
        required=False
    )
    is_pool = forms.NullBooleanField(
        required=False,
        widget=BulkEditNullBooleanSelect(),
        label='Is a pool'
    )
    mark_utilized = forms.NullBooleanField(
        required=False,
        widget=BulkEditNullBooleanSelect(),
        label='Treat as 100% utilized'
    )
    description = forms.CharField(
        max_length=100,
        required=False
    )

    class Meta:
        nullable_fields = [
            'site', 'vrf', 'tenant', 'role', 'description',
        ]


class PrefixFilterForm(BootstrapMixin, TenancyFilterForm, CustomFieldFilterForm):
    model = Prefix
    field_order = [
        'within_include', 'family', 'mask_length', 'vrf_id', 'present_in_vrf_id', 'status', 'region_id',
        'site_group_id', 'site_id', 'role_id', 'tenant_group_id', 'tenant_id', 'is_pool', 'mark_utilized',
    ]
    field_groups = [
        ['role_id', 'within_include', 'family', 'mask_length'],
        ['vrf_id', 'present_in_vrf_id', 'is_pool', 'mark_utilized'],
        ['region_id', 'site_group_id', 'site_id'],
        ['tenant_group_id', 'tenant_id', 'status', 'tag']
    ]
    mask_length__lte = forms.IntegerField(
        widget=forms.HiddenInput()
    )
    within_include = forms.CharField(
        required=False,
        widget=forms.TextInput(
            attrs={
                'placeholder': 'Prefix',
            }
        ),
        label=_('Search within')
    )
    family = forms.ChoiceField(
        required=False,
        choices=add_blank_choice(IPAddressFamilyChoices),
        label=_('Address family'),
        widget=StaticSelect2()
    )
    mask_length = forms.ChoiceField(
        required=False,
        choices=PREFIX_MASK_LENGTH_CHOICES,
        label=_('Mask length'),
        widget=StaticSelect2()
    )
    vrf_id = DynamicModelMultipleChoiceField(
        queryset=VRF.objects.all(),
        required=False,
        label=_('Assigned VRF'),
        null_option='Global'
    )
    present_in_vrf_id = DynamicModelChoiceField(
        queryset=VRF.objects.all(),
        required=False,
        label=_('Present in VRF')
    )
    status = forms.MultipleChoiceField(
        choices=PrefixStatusChoices,
        required=False,
        widget=StaticSelect2Multiple()
    )
    region_id = DynamicModelMultipleChoiceField(
        queryset=Region.objects.all(),
        required=False,
        label=_('Region')
    )
    site_group_id = DynamicModelMultipleChoiceField(
        queryset=SiteGroup.objects.all(),
        required=False,
        label=_('Site group')
    )
    site_id = DynamicModelMultipleChoiceField(
        queryset=Site.objects.all(),
        required=False,
        null_option='None',
        query_params={
            'region_id': '$region_id'
        },
        label=_('Site')
    )
    role_id = DynamicModelMultipleChoiceField(
        queryset=Role.objects.all(),
        required=False,
        null_option='None',
        label=_('Role')
    )
    is_pool = forms.NullBooleanField(
        required=False,
        label=_('Is a pool'),
        widget=StaticSelect2(
            choices=BOOLEAN_WITH_BLANK_CHOICES
        )
    )
    mark_utilized = forms.NullBooleanField(
        required=False,
        label=_('Marked as 100% utilized'),
        widget=StaticSelect2(
            choices=BOOLEAN_WITH_BLANK_CHOICES
        )
    )
    tag = TagFilterField(model)


#
# IP addresses
#

class IPAddressForm(BootstrapMixin, TenancyForm, ReturnURLForm, CustomFieldModelForm):
    device = DynamicModelChoiceField(
        queryset=Device.objects.all(),
        required=False,
        initial_params={
            'interfaces': '$interface'
        }
    )
    interface = DynamicModelChoiceField(
        queryset=Interface.objects.all(),
        required=False,
        query_params={
            'device_id': '$device'
        }
    )
    virtual_machine = DynamicModelChoiceField(
        queryset=VirtualMachine.objects.all(),
        required=False,
        initial_params={
            'interfaces': '$vminterface'
        }
    )
    vminterface = DynamicModelChoiceField(
        queryset=VMInterface.objects.all(),
        required=False,
        label='Interface',
        query_params={
            'virtual_machine_id': '$virtual_machine'
        }
    )
    vrf = DynamicModelChoiceField(
        queryset=VRF.objects.all(),
        required=False,
        label='VRF'
    )
    nat_region = DynamicModelChoiceField(
        queryset=Region.objects.all(),
        required=False,
        label='Region',
        initial_params={
            'sites': '$nat_site'
        }
    )
    nat_site_group = DynamicModelChoiceField(
        queryset=SiteGroup.objects.all(),
        required=False,
        label='Site group',
        initial_params={
            'sites': '$nat_site'
        }
    )
    nat_site = DynamicModelChoiceField(
        queryset=Site.objects.all(),
        required=False,
        label='Site',
        query_params={
            'region_id': '$nat_region',
            'group_id': '$nat_site_group',
        }
    )
    nat_rack = DynamicModelChoiceField(
        queryset=Rack.objects.all(),
        required=False,
        label='Rack',
        null_option='None',
        query_params={
            'site_id': '$site'
        }
    )
    nat_device = DynamicModelChoiceField(
        queryset=Device.objects.all(),
        required=False,
        label='Device',
        query_params={
            'site_id': '$site',
            'rack_id': '$nat_rack',
        }
    )
    nat_cluster = DynamicModelChoiceField(
        queryset=Cluster.objects.all(),
        required=False,
        label='Cluster'
    )
    nat_virtual_machine = DynamicModelChoiceField(
        queryset=VirtualMachine.objects.all(),
        required=False,
        label='Virtual Machine',
        query_params={
            'cluster_id': '$nat_cluster',
        }
    )
    nat_vrf = DynamicModelChoiceField(
        queryset=VRF.objects.all(),
        required=False,
        label='VRF'
    )
    nat_inside = DynamicModelChoiceField(
        queryset=IPAddress.objects.all(),
        required=False,
        label='IP Address',
        query_params={
            'device_id': '$nat_device',
            'virtual_machine_id': '$nat_virtual_machine',
            'vrf_id': '$nat_vrf',
        }
    )
    primary_for_parent = forms.BooleanField(
        required=False,
        label='Make this the primary IP for the device/VM'
    )
    tags = DynamicModelMultipleChoiceField(
        queryset=Tag.objects.all(),
        required=False
    )

    class Meta:
        model = IPAddress
        fields = [
            'address', 'vrf', 'status', 'role', 'dns_name', 'description', 'primary_for_parent', 'nat_site', 'nat_rack',
            'nat_device', 'nat_cluster', 'nat_virtual_machine', 'nat_vrf', 'nat_inside', 'tenant_group', 'tenant',
            'tags',
        ]
        widgets = {
            'status': StaticSelect2(),
            'role': StaticSelect2(),
        }

    def __init__(self, *args, **kwargs):

        # Initialize helper selectors
        instance = kwargs.get('instance')
        initial = kwargs.get('initial', {}).copy()
        if instance:
            if type(instance.assigned_object) is Interface:
                initial['interface'] = instance.assigned_object
            elif type(instance.assigned_object) is VMInterface:
                initial['vminterface'] = instance.assigned_object
            if instance.nat_inside:
                nat_inside_parent = instance.nat_inside.assigned_object
                if type(nat_inside_parent) is Interface:
                    initial['nat_site'] = nat_inside_parent.device.site.pk
                    if nat_inside_parent.device.rack:
                        initial['nat_rack'] = nat_inside_parent.device.rack.pk
                    initial['nat_device'] = nat_inside_parent.device.pk
                elif type(nat_inside_parent) is VMInterface:
                    initial['nat_cluster'] = nat_inside_parent.virtual_machine.cluster.pk
                    initial['nat_virtual_machine'] = nat_inside_parent.virtual_machine.pk
        kwargs['initial'] = initial

        super().__init__(*args, **kwargs)

        self.fields['vrf'].empty_label = 'Global'

        # Initialize primary_for_parent if IP address is already assigned
        if self.instance.pk and self.instance.assigned_object:
            parent = self.instance.assigned_object.parent_object
            if (
                self.instance.address.version == 4 and parent.primary_ip4_id == self.instance.pk or
                self.instance.address.version == 6 and parent.primary_ip6_id == self.instance.pk
            ):
                self.initial['primary_for_parent'] = True

    def clean(self):
        super().clean()

        # Cannot select both a device interface and a VM interface
        if self.cleaned_data.get('interface') and self.cleaned_data.get('vminterface'):
            raise forms.ValidationError("Cannot select both a device interface and a virtual machine interface")
        self.instance.assigned_object = self.cleaned_data.get('interface') or self.cleaned_data.get('vminterface')

        # Primary IP assignment is only available if an interface has been assigned.
        interface = self.cleaned_data.get('interface') or self.cleaned_data.get('vminterface')
        if self.cleaned_data.get('primary_for_parent') and not interface:
            self.add_error(
                'primary_for_parent', "Only IP addresses assigned to an interface can be designated as primary IPs."
            )

    def save(self, *args, **kwargs):
        ipaddress = super().save(*args, **kwargs)

        # Assign/clear this IPAddress as the primary for the associated Device/VirtualMachine.
        interface = self.instance.assigned_object
        if interface:
            parent = interface.parent_object
            if self.cleaned_data['primary_for_parent']:
                if ipaddress.address.version == 4:
                    parent.primary_ip4 = ipaddress
                else:
                    parent.primary_ip6 = ipaddress
                parent.save()
            elif ipaddress.address.version == 4 and parent.primary_ip4 == ipaddress:
                parent.primary_ip4 = None
                parent.save()
            elif ipaddress.address.version == 6 and parent.primary_ip6 == ipaddress:
                parent.primary_ip6 = None
                parent.save()

        return ipaddress


class IPAddressBulkCreateForm(BootstrapMixin, forms.Form):
    pattern = ExpandableIPAddressField(
        label='Address pattern'
    )


class IPAddressBulkAddForm(BootstrapMixin, TenancyForm, CustomFieldModelForm):
    vrf = DynamicModelChoiceField(
        queryset=VRF.objects.all(),
        required=False,
        label='VRF'
    )
    tags = DynamicModelMultipleChoiceField(
        queryset=Tag.objects.all(),
        required=False
    )

    class Meta:
        model = IPAddress
        fields = [
            'address', 'vrf', 'status', 'role', 'dns_name', 'description', 'tenant_group', 'tenant', 'tags',
        ]
        widgets = {
            'status': StaticSelect2(),
            'role': StaticSelect2(),
        }

    def __init__(self, *args, **kwargs):
        super().__init__(*args, **kwargs)
        self.fields['vrf'].empty_label = 'Global'


class IPAddressCSVForm(CustomFieldModelCSVForm):
    vrf = CSVModelChoiceField(
        queryset=VRF.objects.all(),
        to_field_name='name',
        required=False,
        help_text='Assigned VRF'
    )
    tenant = CSVModelChoiceField(
        queryset=Tenant.objects.all(),
        to_field_name='name',
        required=False,
        help_text='Assigned tenant'
    )
    status = CSVChoiceField(
        choices=IPAddressStatusChoices,
        required=False,
        help_text='Operational status'
    )
    role = CSVChoiceField(
        choices=IPAddressRoleChoices,
        required=False,
        help_text='Functional role'
    )
    device = CSVModelChoiceField(
        queryset=Device.objects.all(),
        required=False,
        to_field_name='name',
        help_text='Parent device of assigned interface (if any)'
    )
    virtual_machine = CSVModelChoiceField(
        queryset=VirtualMachine.objects.all(),
        required=False,
        to_field_name='name',
        help_text='Parent VM of assigned interface (if any)'
    )
    interface = CSVModelChoiceField(
        queryset=Interface.objects.none(),  # Can also refer to VMInterface
        required=False,
        to_field_name='name',
        help_text='Assigned interface'
    )
    is_primary = forms.BooleanField(
        help_text='Make this the primary IP for the assigned device',
        required=False
    )

    class Meta:
        model = IPAddress
        fields = [
            'address', 'vrf', 'tenant', 'status', 'role', 'device', 'virtual_machine', 'interface', 'is_primary',
            'dns_name', 'description',
        ]

    def __init__(self, data=None, *args, **kwargs):
        super().__init__(data, *args, **kwargs)

        if data:

            # Limit interface queryset by assigned device
            if data.get('device'):
                self.fields['interface'].queryset = Interface.objects.filter(
                    **{f"device__{self.fields['device'].to_field_name}": data['device']}
                )

            # Limit interface queryset by assigned device
            elif data.get('virtual_machine'):
                self.fields['interface'].queryset = VMInterface.objects.filter(
                    **{f"virtual_machine__{self.fields['virtual_machine'].to_field_name}": data['virtual_machine']}
                )

    def clean(self):
        super().clean()

        device = self.cleaned_data.get('device')
        virtual_machine = self.cleaned_data.get('virtual_machine')
        is_primary = self.cleaned_data.get('is_primary')

        # Validate is_primary
        if is_primary and not device and not virtual_machine:
            raise forms.ValidationError("No device or virtual machine specified; cannot set as primary IP")

    def save(self, *args, **kwargs):

        # Set interface assignment
        if self.cleaned_data['interface']:
            self.instance.assigned_object = self.cleaned_data['interface']

        ipaddress = super().save(*args, **kwargs)

        # Set as primary for device/VM
        if self.cleaned_data['is_primary']:
            parent = self.cleaned_data['device'] or self.cleaned_data['virtual_machine']
            if self.instance.address.version == 4:
                parent.primary_ip4 = ipaddress
            elif self.instance.address.version == 6:
                parent.primary_ip6 = ipaddress
            parent.save()

        return ipaddress


class IPAddressBulkEditForm(BootstrapMixin, AddRemoveTagsForm, CustomFieldBulkEditForm):
    pk = forms.ModelMultipleChoiceField(
        queryset=IPAddress.objects.all(),
        widget=forms.MultipleHiddenInput()
    )
    vrf = DynamicModelChoiceField(
        queryset=VRF.objects.all(),
        required=False,
        label='VRF'
    )
    mask_length = forms.IntegerField(
        min_value=IPADDRESS_MASK_LENGTH_MIN,
        max_value=IPADDRESS_MASK_LENGTH_MAX,
        required=False
    )
    tenant = DynamicModelChoiceField(
        queryset=Tenant.objects.all(),
        required=False
    )
    status = forms.ChoiceField(
        choices=add_blank_choice(IPAddressStatusChoices),
        required=False,
        widget=StaticSelect2()
    )
    role = forms.ChoiceField(
        choices=add_blank_choice(IPAddressRoleChoices),
        required=False,
        widget=StaticSelect2()
    )
    dns_name = forms.CharField(
        max_length=255,
        required=False
    )
    description = forms.CharField(
        max_length=100,
        required=False
    )

    class Meta:
        nullable_fields = [
            'vrf', 'role', 'tenant', 'dns_name', 'description',
        ]


class IPAddressAssignForm(BootstrapMixin, forms.Form):
    vrf_id = DynamicModelChoiceField(
        queryset=VRF.objects.all(),
        required=False,
        label='VRF',
        empty_label='Global'
    )
    q = forms.CharField(
        required=False,
        label='Search',
    )


class IPAddressFilterForm(BootstrapMixin, TenancyFilterForm, CustomFieldFilterForm):
    model = IPAddress
    field_order = [
        'parent', 'family', 'mask_length', 'vrf_id', 'present_in_vrf_id', 'status', 'role',
        'assigned_to_interface', 'tenant_group_id', 'tenant_id',
    ]
    field_groups = [
        ['parent', 'family', 'mask_length'],
        ['status', 'vrf_id', 'present_in_vrf_id'],
        ['role', 'assigned_to_interface'],
        ['tenant_group_id', 'tenant_id'],
    ]
    parent = forms.CharField(
        required=False,
        widget=forms.TextInput(
            attrs={
                'placeholder': 'Prefix',
            }
        ),
        label='Parent Prefix'
    )
    family = forms.ChoiceField(
        required=False,
        choices=add_blank_choice(IPAddressFamilyChoices),
        label=_('Address family'),
        widget=StaticSelect2()
    )
    mask_length = forms.ChoiceField(
        required=False,
        choices=IPADDRESS_MASK_LENGTH_CHOICES,
        label=_('Mask length'),
        widget=StaticSelect2()
    )
    vrf_id = DynamicModelMultipleChoiceField(
        queryset=VRF.objects.all(),
        required=False,
        label=_('Assigned VRF'),
        null_option='Global'
    )
    present_in_vrf_id = DynamicModelChoiceField(
        queryset=VRF.objects.all(),
        required=False,
        label=_('Present in VRF')
    )
    status = forms.MultipleChoiceField(
        choices=IPAddressStatusChoices,
        required=False,
        widget=StaticSelect2Multiple()
    )
    role = forms.MultipleChoiceField(
        choices=IPAddressRoleChoices,
        required=False,
        widget=StaticSelect2Multiple()
    )
    assigned_to_interface = forms.NullBooleanField(
        required=False,
        label=_('Assigned to an interface'),
        widget=StaticSelect2(
            choices=BOOLEAN_WITH_BLANK_CHOICES
        )
    )
    tag = TagFilterField(model)


#
# VLAN groups
#

class VLANGroupForm(BootstrapMixin, CustomFieldModelForm):
    scope_type = ContentTypeChoiceField(
        queryset=ContentType.objects.filter(model__in=VLANGROUP_SCOPE_TYPES),
        required=False,
        widget=StaticSelect2
    )
    region = DynamicModelChoiceField(
        queryset=Region.objects.all(),
        required=False,
        initial_params={
            'sites': '$site'
        }
    )
    sitegroup = DynamicModelChoiceField(
        queryset=SiteGroup.objects.all(),
        required=False,
        initial_params={
            'sites': '$site'
        },
        label='Site group'
    )
    site = DynamicModelChoiceField(
        queryset=Site.objects.all(),
        required=False,
        initial_params={
            'locations': '$location'
        },
        query_params={
            'region_id': '$region',
            'group_id': '$sitegroup',
        }
    )
    location = DynamicModelChoiceField(
        queryset=Location.objects.all(),
        required=False,
        initial_params={
            'racks': '$rack'
        },
        query_params={
            'site_id': '$site',
        }
    )
    rack = DynamicModelChoiceField(
        queryset=Rack.objects.all(),
        required=False,
        query_params={
            'site_id': '$site',
            'location_id': '$location',
        }
    )
    clustergroup = DynamicModelChoiceField(
        queryset=ClusterGroup.objects.all(),
        required=False,
        initial_params={
            'clusters': '$cluster'
        },
        label='Cluster group'
    )
    cluster = DynamicModelChoiceField(
        queryset=Cluster.objects.all(),
        required=False,
        query_params={
            'group_id': '$clustergroup',
        }
    )
    slug = SlugField()

    class Meta:
        model = VLANGroup
        fields = [
            'name', 'slug', 'description', 'scope_type', 'region', 'sitegroup', 'site', 'location', 'rack',
            'clustergroup', 'cluster',
        ]
        widgets = {
            'scope_type': StaticSelect2,
        }

    def __init__(self, *args, **kwargs):
        instance = kwargs.get('instance')
        initial = kwargs.get('initial', {})

        if instance is not None and instance.scope:
            initial[instance.scope_type.model] = instance.scope

            kwargs['initial'] = initial

        super().__init__(*args, **kwargs)

    def clean(self):
        super().clean()

        # Assign scope based on scope_type
        if self.cleaned_data.get('scope_type'):
            scope_field = self.cleaned_data['scope_type'].model
            self.instance.scope = self.cleaned_data.get(scope_field)
        else:
            self.instance.scope_id = None


class VLANGroupCSVForm(CustomFieldModelCSVForm):
    site = CSVModelChoiceField(
        queryset=Site.objects.all(),
        required=False,
        to_field_name='name',
        help_text='Assigned site'
    )
    slug = SlugField()

    class Meta:
        model = VLANGroup
        fields = VLANGroup.csv_headers


class VLANGroupBulkEditForm(BootstrapMixin, CustomFieldBulkEditForm):
    pk = forms.ModelMultipleChoiceField(
        queryset=VLANGroup.objects.all(),
        widget=forms.MultipleHiddenInput
    )
    site = DynamicModelChoiceField(
        queryset=Site.objects.all(),
        required=False
    )
    description = forms.CharField(
        max_length=200,
        required=False
    )

    class Meta:
        nullable_fields = ['site', 'description']


class VLANGroupFilterForm(BootstrapMixin, forms.Form):
<<<<<<< HEAD
    field_groups = [
        ['region', 'sitegroup', 'site'],
        ['location', 'rack']
    ]
=======
    q = forms.CharField(
        required=False,
        label=_('Search')
    )
>>>>>>> 9046f59b
    region = DynamicModelMultipleChoiceField(
        queryset=Region.objects.all(),
        required=False,
        label=_('Region')
    )
    sitegroup = DynamicModelMultipleChoiceField(
        queryset=SiteGroup.objects.all(),
        required=False,
        label=_('Site group')
    )
    site = DynamicModelMultipleChoiceField(
        queryset=Site.objects.all(),
        required=False,
        label=_('Site')
    )
    location = DynamicModelMultipleChoiceField(
        queryset=Location.objects.all(),
        required=False,
        label=_('Location')
    )
    rack = DynamicModelMultipleChoiceField(
        queryset=Rack.objects.all(),
        required=False,
        label=_('Rack')
    )


#
# VLANs
#

class VLANForm(BootstrapMixin, TenancyForm, CustomFieldModelForm):
    # VLANGroup assignment fields
    scope_type = forms.ChoiceField(
        choices=(
            ('', ''),
            ('dcim.region', 'Region'),
            ('dcim.sitegroup', 'Site group'),
            ('dcim.site', 'Site'),
            ('dcim.location', 'Location'),
            ('dcim.rack', 'Rack'),
            ('virtualization.clustergroup', 'Cluster group'),
            ('virtualization.cluster', 'Cluster'),
        ),
        required=False,
        widget=StaticSelect2,
        label='Group scope'
    )
    group = DynamicModelChoiceField(
        queryset=VLANGroup.objects.all(),
        required=False,
        query_params={
            'scope_type': '$scope_type',
        },
        label='VLAN Group'
    )

    # Site assignment fields
    region = DynamicModelChoiceField(
        queryset=Region.objects.all(),
        required=False,
        initial_params={
            'sites': '$site'
        },
        label='Region'
    )
    sitegroup = DynamicModelChoiceField(
        queryset=SiteGroup.objects.all(),
        required=False,
        initial_params={
            'sites': '$site'
        },
        label='Site group'
    )
    site = DynamicModelChoiceField(
        queryset=Site.objects.all(),
        required=False,
        null_option='None',
        query_params={
            'region_id': '$region',
            'group_id': '$sitegroup',
        }
    )

    # Other fields
    role = DynamicModelChoiceField(
        queryset=Role.objects.all(),
        required=False
    )
    tags = DynamicModelMultipleChoiceField(
        queryset=Tag.objects.all(),
        required=False
    )

    class Meta:
        model = VLAN
        fields = [
            'site', 'group', 'vid', 'name', 'status', 'role', 'description', 'tenant_group', 'tenant', 'tags',
        ]
        help_texts = {
            'site': "Leave blank if this VLAN spans multiple sites",
            'group': "VLAN group (optional)",
            'vid': "Configured VLAN ID",
            'name': "Configured VLAN name",
            'status': "Operational status of this VLAN",
            'role': "The primary function of this VLAN",
        }
        widgets = {
            'status': StaticSelect2(),
        }


class VLANCSVForm(CustomFieldModelCSVForm):
    site = CSVModelChoiceField(
        queryset=Site.objects.all(),
        required=False,
        to_field_name='name',
        help_text='Assigned site'
    )
    group = CSVModelChoiceField(
        queryset=VLANGroup.objects.all(),
        required=False,
        to_field_name='name',
        help_text='Assigned VLAN group'
    )
    tenant = CSVModelChoiceField(
        queryset=Tenant.objects.all(),
        to_field_name='name',
        required=False,
        help_text='Assigned tenant'
    )
    status = CSVChoiceField(
        choices=VLANStatusChoices,
        help_text='Operational status'
    )
    role = CSVModelChoiceField(
        queryset=Role.objects.all(),
        required=False,
        to_field_name='name',
        help_text='Functional role'
    )

    class Meta:
        model = VLAN
        fields = VLAN.csv_headers
        help_texts = {
            'vid': 'Numeric VLAN ID (1-4095)',
            'name': 'VLAN name',
        }


class VLANBulkEditForm(BootstrapMixin, AddRemoveTagsForm, CustomFieldBulkEditForm):
    pk = forms.ModelMultipleChoiceField(
        queryset=VLAN.objects.all(),
        widget=forms.MultipleHiddenInput()
    )
    region = DynamicModelChoiceField(
        queryset=Region.objects.all(),
        required=False
    )
    site_group = DynamicModelChoiceField(
        queryset=SiteGroup.objects.all(),
        required=False
    )
    site = DynamicModelChoiceField(
        queryset=Site.objects.all(),
        required=False,
        query_params={
            'region_id': '$region',
            'group_id': '$site_group',
        }
    )
    group = DynamicModelChoiceField(
        queryset=VLANGroup.objects.all(),
        required=False,
        query_params={
            'site_id': '$site'
        }
    )
    tenant = DynamicModelChoiceField(
        queryset=Tenant.objects.all(),
        required=False
    )
    status = forms.ChoiceField(
        choices=add_blank_choice(VLANStatusChoices),
        required=False,
        widget=StaticSelect2()
    )
    role = DynamicModelChoiceField(
        queryset=Role.objects.all(),
        required=False
    )
    description = forms.CharField(
        max_length=100,
        required=False
    )

    class Meta:
        nullable_fields = [
            'site', 'group', 'tenant', 'role', 'description',
        ]


class VLANFilterForm(BootstrapMixin, TenancyFilterForm, CustomFieldFilterForm):
    model = VLAN
    field_order = [
        'region_id', 'site_group_id', 'site_id', 'group_id', 'status', 'role_id', 'tenant_group_id', 'tenant_id',
    ]
    field_groups = [
        ['region_id', 'site_group_id', 'site_id'],
        ['group_id', 'role_id', 'status'],
        ['tenant_group_id', 'tenant_id'],
    ]
    region_id = DynamicModelMultipleChoiceField(
        queryset=Region.objects.all(),
        required=False,
        label=_('Region')
    )
    site_group_id = DynamicModelMultipleChoiceField(
        queryset=SiteGroup.objects.all(),
        required=False,
        label=_('Site group')
    )
    site_id = DynamicModelMultipleChoiceField(
        queryset=Site.objects.all(),
        required=False,
        null_option='None',
        query_params={
            'region': '$region'
        },
        label=_('Site')
    )
    group_id = DynamicModelMultipleChoiceField(
        queryset=VLANGroup.objects.all(),
        required=False,
        null_option='None',
        query_params={
            'region': '$region'
        },
        label=_('VLAN group')
    )
    status = forms.MultipleChoiceField(
        choices=VLANStatusChoices,
        required=False,
        widget=StaticSelect2Multiple()
    )
    role_id = DynamicModelMultipleChoiceField(
        queryset=Role.objects.all(),
        required=False,
        null_option='None',
        label=_('Role')
    )
    tag = TagFilterField(model)


#
# Services
#

class ServiceForm(BootstrapMixin, CustomFieldModelForm):
    ports = NumericArrayField(
        base_field=forms.IntegerField(
            min_value=SERVICE_PORT_MIN,
            max_value=SERVICE_PORT_MAX
        ),
        help_text="Comma-separated list of one or more port numbers. A range may be specified using a hyphen."
    )
    tags = DynamicModelMultipleChoiceField(
        queryset=Tag.objects.all(),
        required=False
    )

    class Meta:
        model = Service
        fields = [
            'name', 'protocol', 'ports', 'ipaddresses', 'description', 'tags',
        ]
        help_texts = {
            'ipaddresses': "IP address assignment is optional. If no IPs are selected, the service is assumed to be "
                           "reachable via all IPs assigned to the device.",
        }
        widgets = {
            'protocol': StaticSelect2(),
            'ipaddresses': StaticSelect2Multiple(),
        }

    def __init__(self, *args, **kwargs):
        super().__init__(*args, **kwargs)

        # Limit IP address choices to those assigned to interfaces of the parent device/VM
        if self.instance.device:
            self.fields['ipaddresses'].queryset = IPAddress.objects.filter(
                interface__in=self.instance.device.vc_interfaces().values_list('id', flat=True)
            )
        elif self.instance.virtual_machine:
            self.fields['ipaddresses'].queryset = IPAddress.objects.filter(
                vminterface__in=self.instance.virtual_machine.interfaces.values_list('id', flat=True)
            )
        else:
            self.fields['ipaddresses'].choices = []


class ServiceFilterForm(BootstrapMixin, CustomFieldFilterForm):
    model = Service
    protocol = forms.ChoiceField(
        choices=add_blank_choice(ServiceProtocolChoices),
        required=False,
        widget=StaticSelect2Multiple()
    )
    port = forms.IntegerField(
        required=False,
    )
    tag = TagFilterField(model)


class ServiceCSVForm(CustomFieldModelCSVForm):
    device = CSVModelChoiceField(
        queryset=Device.objects.all(),
        required=False,
        to_field_name='name',
        help_text='Required if not assigned to a VM'
    )
    virtual_machine = CSVModelChoiceField(
        queryset=VirtualMachine.objects.all(),
        required=False,
        to_field_name='name',
        help_text='Required if not assigned to a device'
    )
    protocol = CSVChoiceField(
        choices=ServiceProtocolChoices,
        help_text='IP protocol'
    )

    class Meta:
        model = Service
        fields = Service.csv_headers


class ServiceBulkEditForm(BootstrapMixin, AddRemoveTagsForm, CustomFieldBulkEditForm):
    pk = forms.ModelMultipleChoiceField(
        queryset=Service.objects.all(),
        widget=forms.MultipleHiddenInput()
    )
    protocol = forms.ChoiceField(
        choices=add_blank_choice(ServiceProtocolChoices),
        required=False,
        widget=StaticSelect2()
    )
    ports = NumericArrayField(
        base_field=forms.IntegerField(
            min_value=SERVICE_PORT_MIN,
            max_value=SERVICE_PORT_MAX
        ),
        required=False
    )
    description = forms.CharField(
        max_length=100,
        required=False
    )

    class Meta:
        nullable_fields = [
            'description',
        ]<|MERGE_RESOLUTION|>--- conflicted
+++ resolved
@@ -1287,17 +1287,14 @@
 
 
 class VLANGroupFilterForm(BootstrapMixin, forms.Form):
-<<<<<<< HEAD
     field_groups = [
         ['region', 'sitegroup', 'site'],
         ['location', 'rack']
     ]
-=======
     q = forms.CharField(
         required=False,
         label=_('Search')
     )
->>>>>>> 9046f59b
     region = DynamicModelMultipleChoiceField(
         queryset=Region.objects.all(),
         required=False,
